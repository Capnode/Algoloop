--- conflicted
+++ resolved
@@ -67,15 +67,12 @@
             Tuple.Create(FTX, 34),
             Tuple.Create(FTXUS, 35),
             Tuple.Create(BinanceUS, 36),
-<<<<<<< HEAD
+            Tuple.Create(Bybit, 37),
 
             Tuple.Create(Borsdata, 256),
             Tuple.Create(Metastock, 257),
             Tuple.Create(Avanza, 258),
             Tuple.Create(QuantConnect, 259),
-=======
-            Tuple.Create(Bybit, 37)
->>>>>>> d12772d8
         };
 
         static Market()
@@ -241,7 +238,11 @@
         public const string BinanceUS = "binanceus";
 
         /// <summary>
-<<<<<<< HEAD
+        /// <summary>
+        /// Bybit
+        /// </summary>
+        public const string Bybit = "bybit";
+
         /// Borsdata
         /// </summary>
         public const string Borsdata = "borsdata";
@@ -260,11 +261,6 @@
         /// Avanza
         /// </summary>
         public const string QuantConnect = "quantconnect";
-=======
-        /// Bybit
-        /// </summary>
-        public const string Bybit = "bybit";
->>>>>>> d12772d8
 
         /// <summary>
         /// Adds the specified market to the map of available markets with the specified identifier.
