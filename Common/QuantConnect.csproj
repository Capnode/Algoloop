--- conflicted
+++ resolved
@@ -38,17 +38,8 @@
     <PackageReference Include="CloneExtensions" Version="1.3.0" />
     <PackageReference Include="fasterflect" Version="3.0.0" />
     <PackageReference Include="MathNet.Numerics" Version="4.15.0" />
-<<<<<<< HEAD
-    <PackageReference Include="Microsoft.CodeAnalysis.NetAnalyzers" Version="5.0.3">
-      <PrivateAssets>all</PrivateAssets>
-      <IncludeAssets>runtime; build; native; contentfiles; analyzers; buildtransitive</IncludeAssets>
-    </PackageReference>
-    <PackageReference Include="Microsoft.IO.RecyclableMemoryStream" Version="2.1.3" />
+    <PackageReference Include="Microsoft.IO.RecyclableMemoryStream" Version="2.2.0" />
     <PackageReference Include="Newtonsoft.Json" Version="13.0.1" />
-=======
-    <PackageReference Include="Microsoft.IO.RecyclableMemoryStream" Version="2.2.0" />
-    <PackageReference Include="Newtonsoft.Json" Version="12.0.3" />
->>>>>>> 0bc08795
     <PackageReference Include="NodaTime" Version="3.0.5" />
     <PackageReference Include="protobuf-net" Version="3.0.29" />
     <PackageReference Include="QLNet" Version="1.11.3" />
