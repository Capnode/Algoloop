--- conflicted
+++ resolved
@@ -140,20 +140,12 @@
                         Log.Error(Invariant($"Execution Security Error: Memory usage over 80% capacity. Sampled at {sample}"));
                     }
 
-<<<<<<< HEAD
                     //Log.Trace("Isolator.ExecuteWithTimeLimit(): " +
                     //          $"Used: {PrettyFormatRam(memoryUsed)}, " +
                     //          $"Sample: {PrettyFormatRam((long)sample)}, " +
                     //          $"App: {PrettyFormatRam(OS.ApplicationMemoryUsed * 1024 * 1024)}, " +
-                    //          $"CurrentTimeStepElapsed: {isolatorLimitResult.CurrentTimeStepElapsed:mm':'ss'.'fff}");
-=======
-                    Log.Trace("Isolator.ExecuteWithTimeLimit(): " +
-                              $"Used: {PrettyFormatRam(memoryUsed)}, " +
-                              $"Sample: {PrettyFormatRam((long)sample)}, " +
-                              $"App: {PrettyFormatRam(OS.ApplicationMemoryUsed * 1024 * 1024)}, " +
-                              Invariant($"CurrentTimeStepElapsed: {isolatorLimitResult.CurrentTimeStepElapsed:mm':'ss'.'fff}. ") +
-                              $"CPU: {(int)Math.Ceiling(OS.CpuUsage)}%");
->>>>>>> 9eb71e15
+                    //          Invariant($"CurrentTimeStepElapsed: {isolatorLimitResult.CurrentTimeStepElapsed:mm':'ss'.'fff}. ") +
+                    //          $"CPU: {(int)Math.Ceiling(OS.CpuUsage)}%");
 
                     memoryLogger = utcNow.AddMinutes(1);
                 }
