/*
 * QUANTCONNECT.COM - Democratizing Finance, Empowering Individuals.
 * Lean Algorithmic Trading Engine v2.0. Copyright 2014 QuantConnect Corporation.
 * Modifications Copyright (C) 2022 Capnode AB
 *
 * Licensed under the Apache License, Version 2.0 (the "License");
 * you may not use this file except in compliance with the License.
 * You may obtain a copy of the License at http://www.apache.org/licenses/LICENSE-2.0
 *
 * Unless required by applicable law or agreed to in writing, software
 * distributed under the License is distributed on an "AS IS" BASIS,
 * WITHOUT WARRANTIES OR CONDITIONS OF ANY KIND, either express or implied.
 * See the License for the specific language governing permissions and
 * limitations under the License.
*/

using System;
using System.Threading;
using System.Threading.Tasks;
using QuantConnect.Logging;
using QuantConnect.Util;
using static QuantConnect.StringExtensions;

namespace QuantConnect
{
    /// <summary>
    /// Isolator class - create a new instance of the algorithm and ensure it doesn't
    /// exceed memory or time execution limits.
    /// </summary>
    public class Isolator
    {
        /// <summary>
        /// Algo cancellation controls - cancel source.
        /// </summary>
        public CancellationTokenSource CancellationTokenSource
        {
            get; private set;
        }

        /// <summary>
        /// Algo cancellation controls - cancellation token for algorithm thread.
        /// </summary>
        public CancellationToken CancellationToken
        {
            get { return CancellationTokenSource.Token; }
        }

        /// <summary>
        /// Check if this task isolator is cancelled, and exit the analysis
        /// </summary>
        public bool IsCancellationRequested
        {
            get { return CancellationTokenSource.IsCancellationRequested; }
        }

        /// <summary>
        /// Initializes a new instance of the <see cref="Isolator"/> class
        /// </summary>
        public Isolator()
        {
            CancellationTokenSource = new CancellationTokenSource();
        }

        /// <summary>
        /// Execute a code block with a maximum limit on time and memory.
        /// </summary>
        /// <param name="timeSpan">Timeout in timespan</param>
        /// <param name="withinCustomLimits">Function used to determine if the codeBlock is within custom limits, such as with algorithm manager
        /// timing individual time loops, return a non-null and non-empty string with a message indicating the error/reason for stoppage</param>
        /// <param name="codeBlock">Action codeblock to execute</param>
        /// <param name="memoryCap">Maximum memory allocation, default 1024Mb</param>
        /// <param name="sleepIntervalMillis">Sleep interval between each check in ms</param>
        /// <param name="workerThread">The worker thread instance that will execute the provided action, if null
        /// will use a <see cref="Task"/></param>
        /// <returns>True if algorithm exited successfully, false if cancelled because it exceeded limits.</returns>
        public bool ExecuteWithTimeLimit(TimeSpan timeSpan, Func<IsolatorLimitResult> withinCustomLimits, Action codeBlock, long memoryCap = 1024, int sleepIntervalMillis = 1000, WorkerThread workerThread = null)
        {
            workerThread?.Add(codeBlock);

            var task = workerThread == null
                //Launch task
                ? Task.Factory.StartNew(codeBlock, CancellationTokenSource.Token)
                // wrapper task so we can reuse MonitorTask
                : Task.Factory.StartNew(() => workerThread.FinishedWorkItem.WaitOne(), CancellationTokenSource.Token);
            try
            {
                return MonitorTask(task, timeSpan, withinCustomLimits, memoryCap, sleepIntervalMillis);
            }
            catch (Exception)
            {
                if (!task.IsCompleted)
                {
                    // lets free the wrapper task even if the worker thread didn't finish
                    workerThread?.FinishedWorkItem.Set();
                }
                throw;
            }
        }

        private bool MonitorTask(Task task,
            TimeSpan timeSpan,
            Func<IsolatorLimitResult> withinCustomLimits,
            long memoryCap = 1024,
            int sleepIntervalMillis = 1000)
        {
            // default to always within custom limits
            withinCustomLimits = withinCustomLimits ?? (() => new IsolatorLimitResult(TimeSpan.Zero, string.Empty));

            var message = string.Empty;
            var emaPeriod = 60d;
            var memoryUsed = 0L;
            var utcNow = DateTime.UtcNow;
            var end = utcNow + timeSpan;
            var memoryLogger = utcNow + Time.OneMinute;
            var isolatorLimitResult = new IsolatorLimitResult(TimeSpan.Zero, string.Empty);

            //Convert to bytes
            memoryCap *= 1024 * 1024;
            var spikeLimit = memoryCap*2;

            while (!task.IsCompleted && utcNow < end)
            {
                // if over 80% allocation force GC then sample
                var sample = Convert.ToDouble(GC.GetTotalMemory(memoryUsed > memoryCap * 0.8));

                // find the EMA of the memory used to prevent spikes killing stategy
                memoryUsed = Convert.ToInt64((emaPeriod-1)/emaPeriod * memoryUsed + (1/emaPeriod)*sample);

                // if the rolling EMA > cap; or the spike is more than 2x the allocation.
                if (memoryUsed > memoryCap || sample > spikeLimit)
                {
                    message = Messages.Isolator.MemoryUsageMaxedOut(PrettyFormatRam(memoryCap), PrettyFormatRam((long)sample));
                    break;
                }

                if (utcNow > memoryLogger)
                {
                    if (memoryUsed > memoryCap * 0.8)
                    {
                        Log.Error(Messages.Isolator.MemoryUsageOver80Percent(sample));
                    }

<<<<<<< HEAD
                    //Log.Trace("Isolator.ExecuteWithTimeLimit(): " +
                    //          $"Used: {PrettyFormatRam(memoryUsed)}, " +
                    //          $"Sample: {PrettyFormatRam((long)sample)}, " +
                    //          $"App: {PrettyFormatRam(OS.ApplicationMemoryUsed * 1024 * 1024)}, " +
                    //          Invariant($"CurrentTimeStepElapsed: {isolatorLimitResult.CurrentTimeStepElapsed:mm':'ss'.'fff}. ") +
                    //          $"CPU: {(int)Math.Ceiling(OS.CpuUsage)}%");
=======
                    Log.Trace("Isolator.ExecuteWithTimeLimit(): " +
                        Messages.Isolator.MemoryUsageInfo(
                            PrettyFormatRam(memoryUsed),
                            PrettyFormatRam((long)sample),
                            PrettyFormatRam(OS.ApplicationMemoryUsed * 1024 * 1024),
                            isolatorLimitResult.CurrentTimeStepElapsed,
                            (int)Math.Ceiling(OS.CpuUsage)));
>>>>>>> c2e21df1

                    memoryLogger = utcNow.AddMinutes(1);
                }

                // check to see if we're within other custom limits defined by the caller
                isolatorLimitResult = withinCustomLimits();
                if (!isolatorLimitResult.IsWithinCustomLimits)
                {
                    message = isolatorLimitResult.ErrorMessage;
                    break;
                }

                if (task.Wait(utcNow.GetSecondUnevenWait(sleepIntervalMillis)))
                {
                    break;
                }

                utcNow = DateTime.UtcNow;
            }

            if (task.IsCompleted == false && string.IsNullOrEmpty(message))
            {
                message = Messages.Isolator.MemoryUsageMonitorTaskTimedOut(timeSpan);
                Log.Trace($"Isolator.ExecuteWithTimeLimit(): {message}");
            }

            if (!string.IsNullOrEmpty(message))
            {
                CancellationTokenSource.Cancel();
                Log.Error($"Security.ExecuteWithTimeLimit(): {message}");
                throw new TimeoutException(message);
            }
            return task.IsCompleted;
        }

        /// <summary>
        /// Execute a code block with a maximum limit on time and memory.
        /// </summary>
        /// <param name="timeSpan">Timeout in timespan</param>
        /// <param name="codeBlock">Action codeblock to execute</param>
        /// <param name="memoryCap">Maximum memory allocation, default 1024Mb</param>
        /// <param name="sleepIntervalMillis">Sleep interval between each check in ms</param>
        /// <param name="workerThread">The worker thread instance that will execute the provided action, if null
        /// will use a <see cref="Task"/></param>
        /// <returns>True if algorithm exited successfully, false if cancelled because it exceeded limits.</returns>
        public bool ExecuteWithTimeLimit(TimeSpan timeSpan, Action codeBlock, long memoryCap, int sleepIntervalMillis = 1000, WorkerThread workerThread = null)
        {
            return ExecuteWithTimeLimit(timeSpan, null, codeBlock, memoryCap, sleepIntervalMillis, workerThread);
        }

        /// <summary>
        /// Convert the bytes to a MB in double format for string display
        /// </summary>
        /// <param name="ramInBytes"></param>
        /// <returns></returns>
        private static string PrettyFormatRam(long ramInBytes)
        {
            return Math.Round(Convert.ToDouble(ramInBytes/(1024*1024))).ToStringInvariant();
        }
    }
}<|MERGE_RESOLUTION|>--- conflicted
+++ resolved
@@ -140,14 +140,6 @@
                         Log.Error(Messages.Isolator.MemoryUsageOver80Percent(sample));
                     }
 
-<<<<<<< HEAD
-                    //Log.Trace("Isolator.ExecuteWithTimeLimit(): " +
-                    //          $"Used: {PrettyFormatRam(memoryUsed)}, " +
-                    //          $"Sample: {PrettyFormatRam((long)sample)}, " +
-                    //          $"App: {PrettyFormatRam(OS.ApplicationMemoryUsed * 1024 * 1024)}, " +
-                    //          Invariant($"CurrentTimeStepElapsed: {isolatorLimitResult.CurrentTimeStepElapsed:mm':'ss'.'fff}. ") +
-                    //          $"CPU: {(int)Math.Ceiling(OS.CpuUsage)}%");
-=======
                     Log.Trace("Isolator.ExecuteWithTimeLimit(): " +
                         Messages.Isolator.MemoryUsageInfo(
                             PrettyFormatRam(memoryUsed),
@@ -155,7 +147,6 @@
                             PrettyFormatRam(OS.ApplicationMemoryUsed * 1024 * 1024),
                             isolatorLimitResult.CurrentTimeStepElapsed,
                             (int)Math.Ceiling(OS.CpuUsage)));
->>>>>>> c2e21df1
 
                     memoryLogger = utcNow.AddMinutes(1);
                 }
