--- conflicted
+++ resolved
@@ -80,21 +80,18 @@
                     _compositionContainer = new CompositionContainer(aggregate);
                     return _compositionContainer.Catalog.Parts.ToList();
                 }
+                catch (ThreadAbortException)
+                {
+                    // ThreadAbortException is triggered when we shutdown ignore the error log
+                }
                 catch (Exception ex)
                 {
-<<<<<<< HEAD
                     Log.Error($"{ex.GetType()} {ex.Message}");
                     CheckParts(primaryDllLookupDirectory, "*.dll");
                     CheckParts(primaryDllLookupDirectory, "*.exe");
                     if (loadFromPluginDir)
                     {
                         CheckParts(PluginDirectory, "*.dll");
-=======
-                    // ThreadAbortException is triggered when we shutdown ignore the error log
-                    if (!(exception is ThreadAbortException))
-                    {
-                        Log.Error(exception);
->>>>>>> 88c4a332
                     }
                 }
                 return new List<ComposablePartDefinition>();
