﻿/*
 * QUANTCONNECT.COM - Democratizing Finance, Empowering Individuals.
 * Lean Algorithmic Trading Engine v2.0. Copyright 2014 QuantConnect Corporation.
 *
 * Licensed under the Apache License, Version 2.0 (the "License");
 * you may not use this file except in compliance with the License.
 * You may obtain a copy of the License at http://www.apache.org/licenses/LICENSE-2.0
 *
 * Unless required by applicable law or agreed to in writing, software
 * distributed under the License is distributed on an "AS IS" BASIS,
 * WITHOUT WARRANTIES OR CONDITIONS OF ANY KIND, either express or implied.
 * See the License for the specific language governing permissions and
 * limitations under the License.
*/

using System;
using System.Collections;
using System.Collections.Concurrent;
using System.Collections.Generic;
using System.ComponentModel.Composition;
using System.ComponentModel.Composition.Hosting;
using System.ComponentModel.Composition.Primitives;
using System.ComponentModel.Composition.ReflectionModel;
using System.IO;
using System.Linq;
using System.Reflection;
using System.Threading;
using System.Threading.Tasks;
using QuantConnect.Configuration;
using QuantConnect.Logging;

namespace QuantConnect.Util
{
    /// <summary>
    /// Provides methods for obtaining exported MEF instances
    /// </summary>
    public class Composer
    {
        private static string PluginDirectory;
        private static readonly Lazy<Composer> LazyComposer = new Lazy<Composer>(
            () =>
            {
                PluginDirectory = Config.Get("plugin-directory");
                return new Composer();
            });

        /// <summary>
        /// Gets the singleton instance
        /// </summary>
        /// <remarks>Intentionally using a property so that when its gotten it will
        /// trigger the lazy construction which will be after the right configuration
        /// is loaded. See GH issue 3258</remarks>
        public static Composer Instance => LazyComposer.Value;

        /// <summary>
        /// Initializes a new instance of the <see cref="Composer"/> class. This type
        /// is a light wrapper on top of an MEF <see cref="CompositionContainer"/>
        /// </summary>
        public Composer()
        {
            // grab assemblies from current executing directory if not defined by 'composer-dll-directory' configuration key
            var primaryDllLookupDirectory = new DirectoryInfo(Config.Get("composer-dll-directory", AppDomain.CurrentDomain.BaseDirectory)).FullName;
            var loadFromPluginDir = !string.IsNullOrWhiteSpace(PluginDirectory)
                && Directory.Exists(PluginDirectory) &&
                new DirectoryInfo(PluginDirectory).FullName != primaryDllLookupDirectory;
            _composableParts = Task.Run(() =>
            {
                try
                {
                    var catalogs = new List<ComposablePartCatalog>
                    {
                        new DirectoryCatalog(primaryDllLookupDirectory, "*.dll"),
                        new DirectoryCatalog(primaryDllLookupDirectory, "*.exe")
                    };
                    if (loadFromPluginDir)
                    {
                        catalogs.Add(new DirectoryCatalog(PluginDirectory, "*.dll"));
                    }
                    var aggregate = new AggregateCatalog(catalogs);
                    _compositionContainer = new CompositionContainer(aggregate);
                    return _compositionContainer.Catalog.Parts.ToList();
                }
                catch (Exception ex)
                {
<<<<<<< HEAD
                    Log.Error($"{ex.GetType()} {ex.Message}");
                    CheckParts(primaryDllLookupDirectory, "*.dll");
                    CheckParts(primaryDllLookupDirectory, "*.exe");
                    if (loadFromPluginDir)
                    {
                        CheckParts(PluginDirectory, "*.dll");
=======
                    // ThreadAbortException is triggered when we shutdown ignore the error log
                    if (!(exception is ThreadAbortException))
                    {
                        Log.Error(exception);
>>>>>>> 60798df6
                    }
                }
                return new List<ComposablePartDefinition>();
            });

            // for performance we will load our assemblies and keep their exported types
            // which is much faster that using CompositionContainer which uses reflexion
            var exportedTypes = new ConcurrentBag<Type>();
            var fileNames = Directory.EnumerateFiles(primaryDllLookupDirectory, $"{nameof(QuantConnect)}.*.dll");
            if (loadFromPluginDir)
            {
                fileNames = fileNames.Concat(Directory.EnumerateFiles(PluginDirectory, $"{nameof(QuantConnect)}.*.dll"));
            }

            // guarantee file name uniqueness
            var files = new Dictionary<string, string>();
            foreach (var filePath in fileNames)
            {
                var fileName = Path.GetFileName(filePath);
                if (!string.IsNullOrEmpty(fileName))
                {
                    files[fileName] = filePath;
                }
            }
            Parallel.ForEach(files.Values,
                file =>
                {
                    try
                    {
                        foreach (var type in
                            Assembly.LoadFrom(file).ExportedTypes.Where(type => !type.IsAbstract && !type.IsInterface && !type.IsEnum))
                        {
                            exportedTypes.Add(type);
                        }
                    }
                    catch (Exception)
                    {
                        // ignored, just in case
                    }
                }
            );
            _exportedTypes.AddRange(exportedTypes);
        }

        private CompositionContainer _compositionContainer;
        private readonly List<Type> _exportedTypes = new List<Type>();
        private readonly Task<List<ComposablePartDefinition>> _composableParts;
        private readonly object _exportedValuesLockObject = new object();
        private readonly Dictionary<Type, IEnumerable> _exportedValues = new Dictionary<Type, IEnumerable>();

        /// <summary>
        /// Gets the export matching the predicate
        /// </summary>
        /// <param name="predicate">Function used to pick which imported instance to return, if null the first instance is returned</param>
        /// <returns>The only export matching the specified predicate</returns>
        public T Single<T>(Func<T, bool> predicate)
        {
            if (predicate == null)
            {
                throw new ArgumentNullException(nameof(predicate));
            }

            return GetExportedValues<T>().Single(predicate);
        }

        /// <summary>
        /// Adds the specified instance to this instance to allow it to be recalled via GetExportedValueByTypeName
        /// </summary>
        /// <typeparam name="T">The contract type</typeparam>
        /// <param name="instance">The instance to add</param>
        public void AddPart<T>(T instance)
        {
            lock (_exportedValuesLockObject)
            {
                IEnumerable values;
                if (_exportedValues.TryGetValue(typeof (T), out values))
                {
                    ((IList<T>) values).Add(instance);
                }
                else
                {
                    values = new List<T> {instance};
                    _exportedValues[typeof (T)] = values;
                }
            }
        }

        /// <summary>
        /// Gets the first type T instance if any
        /// </summary>
        /// <typeparam name="T">The contract type</typeparam>
        public T GetPart<T>()
        {
            lock (_exportedValuesLockObject)
            {
                IEnumerable values;
                if (_exportedValues.TryGetValue(typeof(T), out values))
                {
                    return ((IList<T>)values).FirstOrDefault();
                }
                return default(T);
            }
        }

        /// <summary>
        /// Extension method to searches the composition container for an export that has a matching type name. This function
        /// will first try to match on Type.AssemblyQualifiedName, then Type.FullName, and finally on Type.Name
        ///
        /// This method will not throw if multiple types are found matching the name, it will just return the first one it finds.
        /// </summary>
        /// <typeparam name="T">The type of the export</typeparam>
        /// <param name="typeName">The name of the type to find. This can be an assembly qualified name, a full name, or just the type's name</param>
        /// <returns>The export instance</returns>
        public T GetExportedValueByTypeName<T>(string typeName)
            where T : class
        {
            try
            {
                lock (_exportedValuesLockObject)
                {
                    T instance = null;
                    IEnumerable values;
                    var type = typeof(T);
                    if (_exportedValues.TryGetValue(type, out values))
                    {
                        // if we've alread loaded this part, then just return the same one
                        instance = values.OfType<T>().FirstOrDefault(x => x.GetType().MatchesTypeName(typeName));
                        if (instance != null)
                        {
                            return instance;
                        }
                    }

                    var typeT = _exportedTypes.Where(type1 =>
                            {
                                try
                                {
                                    return type.IsAssignableFrom(type1) && type1.MatchesTypeName(typeName);
                                }
                                catch
                                {
                                    return false;
                                }
                            })
                        .FirstOrDefault();

                    if (typeT != null)
                    {
                        instance = (T)Activator.CreateInstance(typeT);
                    }

                    if(instance == null)
                    {
                        // we want to get the requested part without instantiating each one of that type
                        var selectedPart = _composableParts.Result
                            .Where(x =>
                                {
                                    try
                                    {
                                        var xType =  ReflectionModelServices.GetPartType(x).Value;
                                        return type.IsAssignableFrom(xType) && xType.MatchesTypeName(typeName);
                                    }
                                    catch
                                    {
                                        return false;
                                    }
                                }
                            )
                            .FirstOrDefault();

                        if (selectedPart == null)
                        {
                            throw new ArgumentException(
                                $"Unable to locate any exports matching the requested typeName: {typeName}", nameof(typeName));
                        }

                        var exportDefinition =
                            selectedPart.ExportDefinitions.First(
                                x => x.ContractName == AttributedModelServices.GetContractName(type));
                        instance = (T)selectedPart.CreatePart().GetExportedValue(exportDefinition);
                    }

                    var exportedParts = instance.GetType().GetInterfaces()
                        .Where(interfaceType => interfaceType.GetCustomAttribute<InheritedExportAttribute>() != null);

                    foreach (var export in exportedParts)
                    {
                        var exportList = _exportedValues.SingleOrDefault(kvp => kvp.Key == export).Value;

                        // cache the new value for next time
                        if (exportList == null)
                        {
                            var list = (IList)Activator.CreateInstance(typeof(List<>).MakeGenericType(export));
                            list.Add(instance);
                            _exportedValues[export] = list;
                        }
                        else
                        {
                            ((IList)exportList).Add(instance);
                        }
                    }

                    return instance;
                }
            }
            catch (ReflectionTypeLoadException err)
            {
                foreach (var exception in err.LoaderExceptions)
                {
                    Log.Error(exception);
                    Log.Error(exception.ToString());
                }

                if (err.InnerException != null) Log.Error(err.InnerException);

                throw;
            }
        }
        /// <summary>
        /// Gets all exports of type T
        /// </summary>
        public IEnumerable<T> GetExportedValues<T>()
        {
            try
            {
                lock (_exportedValuesLockObject)
                {
                    IEnumerable values;
                    if (_exportedValues.TryGetValue(typeof (T), out values))
                    {
                        return values.OfType<T>();
                    }

                    if (!_composableParts.IsCompleted)
                    {
                        _composableParts.Wait();
                    }
                    values = _compositionContainer.GetExportedValues<T>().ToList();
                    _exportedValues[typeof (T)] = values;
                    return values.OfType<T>();
                }
            }
            catch (ReflectionTypeLoadException err)
            {
                foreach (var exception in err.LoaderExceptions)
                {
                    Log.Error(exception);
                }

                throw;
            }
        }

        /// <summary>
        /// Clears the cache of exported values, causing new instances to be created.
        /// </summary>
        public void Reset()
        {
            lock(_exportedValuesLockObject)
            {
                _exportedValues.Clear();
            }
        }

        private void CheckParts(string directory, string filter)
        {
            IEnumerable<string> files = Directory.EnumerateFiles(directory, filter, SearchOption.TopDirectoryOnly);
            foreach (string file in files)
            {
                try
                {
                    var asmCat = new AssemblyCatalog(file);

                    //Force MEF to load the plugin and figure out if there are any exports
                    // good assemblies will not throw the RTLE exception and can be added to the catalog
                    List<ComposablePartDefinition> parts = asmCat.Parts.ToList();
                }
                catch (ReflectionTypeLoadException ex)
                {
                    Log.Error($"{ex.GetType()} {ex.Message}: {file}");
                    foreach (var item in ex.LoaderExceptions)
                    {
                        Log.Error($"LoaderExceptions: {item.Message}");
                    }
                }
                catch (Exception ex)
                {
                    Log.Error($"{ex.GetType()} {ex.Message}: {file}");
                }
            }
        }
    }
}<|MERGE_RESOLUTION|>--- conflicted
+++ resolved
@@ -80,21 +80,18 @@
                     _compositionContainer = new CompositionContainer(aggregate);
                     return _compositionContainer.Catalog.Parts.ToList();
                 }
-                catch (Exception ex)
-                {
-<<<<<<< HEAD
-                    Log.Error($"{ex.GetType()} {ex.Message}");
+                catch (ThreadAbortException)
+                {
+                    // ThreadAbortException is triggered when we shutdown ignore the error log
+                }
+                catch (Exception exception)
+                {
+                    Log.Error($"{exception.GetType()} {exception.Message}");
                     CheckParts(primaryDllLookupDirectory, "*.dll");
                     CheckParts(primaryDllLookupDirectory, "*.exe");
                     if (loadFromPluginDir)
                     {
                         CheckParts(PluginDirectory, "*.dll");
-=======
-                    // ThreadAbortException is triggered when we shutdown ignore the error log
-                    if (!(exception is ThreadAbortException))
-                    {
-                        Log.Error(exception);
->>>>>>> 60798df6
                     }
                 }
                 return new List<ComposablePartDefinition>();
@@ -359,7 +356,7 @@
             }
         }
 
-        private void CheckParts(string directory, string filter)
+        private static void CheckParts(string directory, string filter)
         {
             IEnumerable<string> files = Directory.EnumerateFiles(directory, filter, SearchOption.TopDirectoryOnly);
             foreach (string file in files)
