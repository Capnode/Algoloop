--- conflicted
+++ resolved
@@ -68,15 +68,11 @@
                     // pass, when the token gets cancelled
                 }
             })
-<<<<<<< HEAD
-            { IsBackground = true, Name = "Isolator Thread", Priority = ThreadPriority.BelowNormal };
-=======
             {
                 IsBackground = true,
                 Name = "Isolator Thread",
                 Priority = ThreadPriority.Highest
             };
->>>>>>> 63847a3d
             _workerThread.Start();
         }
 
