--- conflicted
+++ resolved
@@ -161,11 +161,7 @@
                 return false;
             }
 
-<<<<<<< HEAD
-            if (!decimal.TryParse(line[1], NumberStyles.Number, CultureInfo.InvariantCulture, out interestRate))
-=======
             if (!decimal.TryParse(line[1], NumberStyles.Any, CultureInfo.InvariantCulture, out interestRate))
->>>>>>> 53fb9942
             {
                 Log.Error($"Couldn't parse primary credit rate while reading FED primary credit rate file. Line: {csvLine}");
                 return false;
