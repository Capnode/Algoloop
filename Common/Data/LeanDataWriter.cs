/*
 * QUANTCONNECT.COM - Democratizing Finance, Empowering Individuals.
 * Lean Algorithmic Trading Engine v2.0. Copyright 2014 QuantConnect Corporation.
 *
 * Licensed under the Apache License, Version 2.0 (the "License");
 * you may not use this file except in compliance with the License.
 * You may obtain a copy of the License at http://www.apache.org/licenses/LICENSE-2.0
 *
 * Unless required by applicable law or agreed to in writing, software
 * distributed under the License is distributed on an "AS IS" BASIS,
 * WITHOUT WARRANTIES OR CONDITIONS OF ANY KIND, either express or implied.
 * See the License for the specific language governing permissions and
 * limitations under the License.
*/

using System;
using System.IO;
using Ionic.Zip;
using System.Linq;
using System.Text;
using QuantConnect.Util;
using QuantConnect.Logging;
using QuantConnect.Interfaces;
using QuantConnect.Securities;
using System.Collections.Generic;
using System.Collections.Immutable;
using System.Globalization;
using System.Threading.Tasks;

namespace QuantConnect.Data
{
    /// <summary>
    /// Data writer for saving an IEnumerable of BaseData into the LEAN data directory.
    /// </summary>
    public class LeanDataWriter
    {
        private readonly Symbol _symbol;
        private readonly string _dataDirectory;
        private readonly TickType _tickType;
        private readonly Resolution _resolution;
        private readonly SecurityType _securityType;
        private readonly IDataCacheProvider _dataCacheProvider;

        /// <summary>
        /// Create a new lean data writer to this base data directory.
        /// </summary>
        /// <param name="symbol">Symbol string</param>
        /// <param name="dataDirectory">Base data directory</param>
        /// <param name="resolution">Resolution of the desired output data</param>
        /// <param name="tickType">The tick type</param>
        public LeanDataWriter(Resolution resolution, Symbol symbol, string dataDirectory, TickType tickType = TickType.Trade, IDataCacheProvider dataCacheProvider = null) : this(
            dataDirectory,
            resolution,
            symbol.ID.SecurityType,
            tickType,
            dataCacheProvider
        )
        {
            _symbol = symbol;
            // All fx data is quote data.
            if (_securityType == SecurityType.Forex || _securityType == SecurityType.Cfd)
            {
                _tickType = TickType.Quote;
            }

            if (_securityType != SecurityType.Equity && _securityType != SecurityType.Forex && _securityType != SecurityType.Cfd && _securityType != SecurityType.Crypto && _securityType != SecurityType.Future && _securityType != SecurityType.Option && _securityType != SecurityType.FutureOption && _securityType != SecurityType.Index && _securityType != SecurityType.IndexOption)
            {
                throw new Exception("Sorry this security type is not yet supported by the LEAN data writer: " + _securityType);
            }
        }

        /// <summary>
        /// Create a new lean data writer to this base data directory.
        /// </summary>
        /// <param name="dataDirectory">Base data directory</param>
        /// <param name="resolution">Resolution of the desired output data</param>
        /// <param name="securityType">The security type</param>
        /// <param name="tickType">The tick type</param>
        public LeanDataWriter(string dataDirectory, Resolution resolution, SecurityType securityType, TickType tickType, IDataCacheProvider dataCacheProvider = null)
        {
            _dataDirectory = dataDirectory;
            _resolution = resolution;
            _securityType = securityType;
            _tickType = tickType;
            _dataCacheProvider = dataCacheProvider ?? new DiskDataCacheProvider();
        }

        /// <summary>
        /// Given the constructor parameters, write out the data in LEAN format.
        /// </summary>
        /// <param name="source">IEnumerable source of the data: sorted from oldest to newest.</param>
        public void Write(IEnumerable<BaseData> source)
        {
            var lastTime = DateTime.MinValue;
            var outputFile = string.Empty;
            var currentFileData = new List<(DateTime, string)>();
            var writeTasks = new Queue<Task>();

            foreach (var data in source)
            {
                // Ensure the data is sorted as a safety check
                if (data.Time < lastTime) throw new Exception("The data must be pre-sorted from oldest to newest");

                // Update our output file
                // Only do this on date change, because we know we don't have a any data zips smaller than a day, saves time
                if (data.Time.Date != lastTime.Date)
                {
                    // Get the latest file name, if it has changed, we have entered a new file, write our current data to file
                    var latestOutputFile = GetZipOutputFileName(_dataDirectory, data.Time);
                    if (outputFile.IsNullOrEmpty() || outputFile != latestOutputFile)
                    {
                        if (!currentFileData.IsNullOrEmpty())
                        {
                            // Launch a write task for the current file and data set
                            var file = outputFile;
                            var fileData = currentFileData;
                            writeTasks.Enqueue(Task.Run(() =>
                            {
                                WriteFile(file, fileData, data.Time);
                            }));
                        }

                        // Reset our dictionary and store new output file
                        currentFileData = new List<(DateTime, string)>();
                        outputFile = latestOutputFile;
                    }
                }

                // Add data to our current dictionary
                var line = LeanData.GenerateLine(data, _securityType, _resolution);
                currentFileData.Add((data.Time, line));

                // Update our time
                lastTime = data.Time;
            }

            // Finish off my processing the last file as well
            if (!currentFileData.IsNullOrEmpty())
            {
                writeTasks.Enqueue(Task.Run(() =>
                {
                    WriteFile(outputFile, currentFileData, lastTime);
                }));
            }

            // Wait for all our write tasks to finish
            while (writeTasks.Count > 0)
            {
                var task = writeTasks.Dequeue();
                task.Wait();
            }
        }

        /// <summary>
        /// Downloads historical data from the brokerage and saves it in LEAN format.
        /// </summary>
        /// <param name="brokerage">The brokerage from where to fetch the data</param>
        /// <param name="symbols">The list of symbols</param>
        /// <param name="startTimeUtc">The starting date/time (UTC)</param>
        /// <param name="endTimeUtc">The ending date/time (UTC)</param>
        public void DownloadAndSave(IBrokerage brokerage, List<Symbol> symbols, DateTime startTimeUtc, DateTime endTimeUtc)
        {
            if (symbols.Count == 0)
            {
                throw new ArgumentException("DownloadAndSave(): The symbol list cannot be empty.");
            }

            if (_tickType != TickType.Trade && _tickType != TickType.Quote)
            {
                throw new ArgumentException("DownloadAndSave(): The tick type must be Trade or Quote.");
            }

            if (symbols.Any(x => x.SecurityType != _securityType))
            {
                throw new ArgumentException($"DownloadAndSave(): All symbols must have {_securityType} security type.");
            }

            if (symbols.DistinctBy(x => x.ID.Symbol).Count() > 1)
            {
                throw new ArgumentException("DownloadAndSave(): All symbols must have the same root ticker.");
            }

            var dataType = LeanData.GetDataType(_resolution, _tickType);

            var marketHoursDatabase = MarketHoursDatabase.FromDataFolder();

            var ticker = symbols.First().ID.Symbol;
            var market = symbols.First().ID.Market;

            var canonicalSymbol = Symbol.Create(ticker, _securityType, market);

            var exchangeHours = marketHoursDatabase.GetExchangeHours(canonicalSymbol.ID.Market, canonicalSymbol, _securityType);
            var dataTimeZone = marketHoursDatabase.GetDataTimeZone(canonicalSymbol.ID.Market, canonicalSymbol, _securityType);

            foreach (var symbol in symbols)
            {
                var historyRequest = new HistoryRequest(
                    startTimeUtc,
                    endTimeUtc,
                    dataType,
                    symbol,
                    _resolution,
                    exchangeHours,
                    dataTimeZone,
                    _resolution,
                    true,
                    false,
                    DataNormalizationMode.Raw,
                    _tickType
                );

                var history = brokerage.GetHistory(historyRequest)
                    .Select(
                        x =>
                        {
                            // Convert to date timezone before we write it
                            x.Time = x.Time.ConvertTo(exchangeHours.TimeZone, dataTimeZone);
                            return x;
                        })
                    .ToList();

                // Generate a writer for this data and write it
                var writer = new LeanDataWriter(_resolution, symbol, _dataDirectory, _tickType);
                writer.Write(history);
            }
        }

        /// <summary>
        /// Loads an existing hourly or daily Lean zip file into a SortedDictionary
        /// </summary>
        protected virtual bool TryLoadFile(string fileName, string entryName, out SortedDictionary<DateTime, string> rows)
        {
            rows = new SortedDictionary<DateTime, string>();

            using (var stream = _dataCacheProvider.Fetch($"{fileName}#{entryName}"))
            {
                if (stream == null)
                {
                    return false;
                }

                using (var reader = new StreamReader(stream))
                {
                    string line;
                    while ((line = reader.ReadLine()) != null)
                    {
                        var time = DateTime.ParseExact(line.AsSpan(0, DateFormat.TwelveCharacter.Length), DateFormat.TwelveCharacter, CultureInfo.InvariantCulture);
                        rows[time] = line;
                    }
                }

                return true;
            }
        }

        /// <summary>
        /// Write this file to disk with the given data.
        /// </summary>
        /// <param name="filePath">The full path to the new file</param>
        /// <param name="data">The data to write as a list of dates and strings</param>
        /// <param name="date">The date the data represents</param>
        /// <remarks>The reason we have the data as IEnumerable(DateTime, string) is to support
        /// a generic write that works for all resolutions. In order to merge in hour/daily case I need the
        /// date of the data to correctly merge the two. In order to support writing ticks I need to allow
        /// two data points to have the same time. Thus I cannot use a single list of just strings nor
        /// a sorted dictionary of DateTimes and strings. </remarks>
        private void WriteFile(string filePath, IEnumerable<(DateTime, string)> data, DateTime date)
        {
            // Generate this csv entry name
            var entryName = LeanData.GenerateZipEntryName(_symbol, date, _resolution, _tickType);
            
            // Check disk once for this file ahead of time, reuse where possible
            var fileExists = File.Exists(filePath);

            // Handle merging of files
            // Only merge on files with hour/daily resolution, that exist, and can be loaded
            string finalData;
            if (_resolution >= Resolution.Hour && fileExists && TryLoadFile(filePath, entryName, out var rows))
            {
                // Preform merge on loaded rows
                foreach (var (time, line) in data)
                {
                    rows[time] = line;
                }

                // Final merged data product
                finalData = string.Join("\n", rows.Values);
            }
            else
            {
                // Otherwise just extract the data from the given list.
                finalData = string.Join("\n", data.Select(x => x.Item2));
            }

            // If our file doesn't exist its possible the directory doesn't exist, make sure at least the directory exists
            if (!fileExists)
            {
                Directory.CreateDirectory(Path.GetDirectoryName(filePath));
            }

<<<<<<< HEAD
            // Write the file contents
            if (lines.Count > 0)
            {
                WriteFile(outputFile, lines, lastTime);
            }
        }

        /// <summary>
        /// Loads an existing hourly or daily Lean zip file into a SortedDictionary
        /// </summary>
        private static SortedDictionary<DateTime, string> LoadHourlyOrDailyFile(string fileName)
        {
            var rows = new SortedDictionary<DateTime, string>();

            try
            {
                using (var zip = ZipFile.Read(fileName))
                {
                    using (var stream = new MemoryStream())
                    {
                        zip[0].Extract(stream);
                        stream.Seek(0, SeekOrigin.Begin);

                        using (var reader = new StreamReader(stream))
                        {
                            string line;
                            while ((line = reader.ReadLine()) != null)
                            {
                                var time = Parse.DateTimeExact(line.Substring(0, DateFormat.TwelveCharacter.Length), DateFormat.TwelveCharacter);
                                rows[time] = line;
                            }
                        }
                    }
                }

                return rows;
            }
            catch (Exception ex)
            {
                throw new ApplicationException(fileName, ex);
            }
        }

        /// <summary>
        /// Write this file to disk.
        /// </summary>
        /// <param name="filePath">The full path to the new file</param>
        /// <param name="data">The data to write as a string</param>
        /// <param name="date">The date the data represents</param>
        private void WriteFile(string filePath, IEnumerable<string> data, DateTime date)
        {
            var tempFilePath = filePath + ".tmp";

            if (File.Exists(filePath) && !_appendToZips)
            {
                File.Delete(filePath);
//                Log.Trace("LeanDataWriter.Write(): Existing deleted: " + filePath);
            }

            // Create the directory if it doesnt exist
            Directory.CreateDirectory(Path.GetDirectoryName(filePath));

            if (_appendToZips)
            {
                var entryName = LeanData.GenerateZipEntryName(_symbol, date, _resolution, _tickType);
                Compression.ZipCreateAppendData(filePath, entryName, string.Join(Environment.NewLine, data), true);
//                Log.Trace("LeanDataWriter.Write(): Appended: " + filePath);
            }
            else
            {
                // Write out this data string to a zip file
                Compression.ZipData(tempFilePath, LeanData.GenerateZipEntryName(_symbol, date, _resolution, _tickType), data);

                // Move temp file to the final destination with the appropriate name
                File.Move(tempFilePath, filePath);
//                Log.Trace("LeanDataWriter.Write(): Created: " + filePath);
            }
=======
            var bytes = Encoding.UTF8.GetBytes(finalData);
            _dataCacheProvider.Store($"{filePath}#{entryName}", bytes);

            Log.Debug($"LeanDataWriter.Write(): Appended: {filePath} @ {entryName}");
>>>>>>> 57f0d17c
        }

        /// <summary>
        /// Get the output zip file
        /// </summary>
        /// <param name="baseDirectory">Base output directory for the zip file</param>
        /// <param name="time">Date/time for the data we're writing</param>
        /// <returns>The full path to the output zip file</returns>
        private string GetZipOutputFileName(string baseDirectory, DateTime time)
        {
            return LeanData.GenerateZipFilePath(baseDirectory, _symbol, time, _resolution, _tickType);
        }

    }
}<|MERGE_RESOLUTION|>--- conflicted
+++ resolved
@@ -298,90 +298,10 @@
                 Directory.CreateDirectory(Path.GetDirectoryName(filePath));
             }
 
-<<<<<<< HEAD
-            // Write the file contents
-            if (lines.Count > 0)
-            {
-                WriteFile(outputFile, lines, lastTime);
-            }
-        }
-
-        /// <summary>
-        /// Loads an existing hourly or daily Lean zip file into a SortedDictionary
-        /// </summary>
-        private static SortedDictionary<DateTime, string> LoadHourlyOrDailyFile(string fileName)
-        {
-            var rows = new SortedDictionary<DateTime, string>();
-
-            try
-            {
-                using (var zip = ZipFile.Read(fileName))
-                {
-                    using (var stream = new MemoryStream())
-                    {
-                        zip[0].Extract(stream);
-                        stream.Seek(0, SeekOrigin.Begin);
-
-                        using (var reader = new StreamReader(stream))
-                        {
-                            string line;
-                            while ((line = reader.ReadLine()) != null)
-                            {
-                                var time = Parse.DateTimeExact(line.Substring(0, DateFormat.TwelveCharacter.Length), DateFormat.TwelveCharacter);
-                                rows[time] = line;
-                            }
-                        }
-                    }
-                }
-
-                return rows;
-            }
-            catch (Exception ex)
-            {
-                throw new ApplicationException(fileName, ex);
-            }
-        }
-
-        /// <summary>
-        /// Write this file to disk.
-        /// </summary>
-        /// <param name="filePath">The full path to the new file</param>
-        /// <param name="data">The data to write as a string</param>
-        /// <param name="date">The date the data represents</param>
-        private void WriteFile(string filePath, IEnumerable<string> data, DateTime date)
-        {
-            var tempFilePath = filePath + ".tmp";
-
-            if (File.Exists(filePath) && !_appendToZips)
-            {
-                File.Delete(filePath);
-//                Log.Trace("LeanDataWriter.Write(): Existing deleted: " + filePath);
-            }
-
-            // Create the directory if it doesnt exist
-            Directory.CreateDirectory(Path.GetDirectoryName(filePath));
-
-            if (_appendToZips)
-            {
-                var entryName = LeanData.GenerateZipEntryName(_symbol, date, _resolution, _tickType);
-                Compression.ZipCreateAppendData(filePath, entryName, string.Join(Environment.NewLine, data), true);
-//                Log.Trace("LeanDataWriter.Write(): Appended: " + filePath);
-            }
-            else
-            {
-                // Write out this data string to a zip file
-                Compression.ZipData(tempFilePath, LeanData.GenerateZipEntryName(_symbol, date, _resolution, _tickType), data);
-
-                // Move temp file to the final destination with the appropriate name
-                File.Move(tempFilePath, filePath);
-//                Log.Trace("LeanDataWriter.Write(): Created: " + filePath);
-            }
-=======
             var bytes = Encoding.UTF8.GetBytes(finalData);
             _dataCacheProvider.Store($"{filePath}#{entryName}", bytes);
 
             Log.Debug($"LeanDataWriter.Write(): Appended: {filePath} @ {entryName}");
->>>>>>> 57f0d17c
         }
 
         /// <summary>
