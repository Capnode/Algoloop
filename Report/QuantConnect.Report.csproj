--- conflicted
+++ resolved
@@ -49,11 +49,7 @@
     <PackageReference Include="QuantConnect.pythonnet" Version="2.0.17" />
     <PackageReference Include="Deedle" Version="2.1.0" />
     <PackageReference Include="MathNet.Numerics" Version="4.15.0" />
-<<<<<<< HEAD
-    <PackageReference Include="Newtonsoft.Json" Version="13.0.1" />
-=======
     <PackageReference Include="Newtonsoft.Json" Version="13.0.2" />
->>>>>>> 3a2cae03
     <PackageReference Include="NodaTime" Version="3.0.5" />
   </ItemGroup>
   <ItemGroup>
