<Project Sdk="Microsoft.NET.Sdk">
  <PropertyGroup>
    <Configuration Condition=" '$(Configuration)' == '' ">Debug</Configuration>
    <Platform Condition=" '$(Platform)' == '' ">AnyCPU</Platform>
    <ProductVersion>8.0.30703</ProductVersion>
    <RootNamespace>QuantConnect.Api</RootNamespace>
    <AssemblyName>QuantConnect.Api</AssemblyName>
    <TargetFramework>net5.0</TargetFramework>
    <SolutionDir Condition="$(SolutionDir) == '' Or $(SolutionDir) == '*Undefined*'">..\</SolutionDir>
    <RestorePackages>true</RestorePackages>
    <LangVersion>9</LangVersion>
    <AnalysisMode>AllEnabledByDefault</AnalysisMode>
    <GenerateAssemblyInfo>false</GenerateAssemblyInfo>
    <OutputPath>bin\$(Configuration)\</OutputPath>
    <DocumentationFile>bin\$(Configuration)\QuantConnect.Api.xml</DocumentationFile>
    <AppendTargetFrameworkToOutputPath>false</AppendTargetFrameworkToOutputPath>
    <AutoGenerateBindingRedirects>false</AutoGenerateBindingRedirects>
    <Description>QuantConnect LEAN Engine: API Project - C# SDK for interaction with the QuantConnect.com</Description>
    <PackageLicenseFile>LICENSE</PackageLicenseFile>
  </PropertyGroup>
  <PropertyGroup Condition=" '$(Configuration)|$(Platform)' == 'Debug|AnyCPU' ">
    <DebugType>full</DebugType>
    <Optimize>$(SelectedOptimization)</Optimize>
    <OutputPath>bin\Debug\</OutputPath>
    <DefineConstants>DEBUG;TRACE</DefineConstants>
    <AllowUnsafeBlocks>true</AllowUnsafeBlocks>
  </PropertyGroup>
  <PropertyGroup Condition=" '$(Configuration)|$(Platform)' == 'Release|AnyCPU' ">
    <DebugType>pdbonly</DebugType>
    <Optimize>true</Optimize>
    <DefineConstants>TRACE</DefineConstants>
  </PropertyGroup>
  <Target Name="Print" BeforeTargets="Build">
    <Message Text="SelectedOptimization $(SelectedOptimization)" Importance="high" />
  </Target>
  <ItemGroup>
<<<<<<< HEAD
    <PackageReference Include="DotNetZip" Version="1.15.0" />
=======
>>>>>>> 3d3733c0
    <PackageReference Include="Microsoft.CodeAnalysis.NetAnalyzers" Version="5.0.3">
      <PrivateAssets>all</PrivateAssets>
      <IncludeAssets>runtime; build; native; contentfiles; analyzers; buildtransitive</IncludeAssets>
    </PackageReference>
    <PackageReference Include="Newtonsoft.Json" Version="12.0.3" />
    <PackageReference Include="NodaTime" Version="3.0.5" />
    <PackageReference Include="RestSharp" Version="106.12.0" />
    <PackageReference Include="SharpZipLib" Version="1.2.0" />
  </ItemGroup>
  <ItemGroup>
    <Compile Include="..\Common\Properties\SharedAssemblyInfo.cs" Link="Properties\SharedAssemblyInfo.cs" />
  </ItemGroup>
  <ItemGroup>
    <ProjectReference Include="..\Common\QuantConnect.csproj" />
    <ProjectReference Include="..\Configuration\QuantConnect.Configuration.csproj" />
    <ProjectReference Include="..\Logging\QuantConnect.Logging.csproj" />
  </ItemGroup>
  <ItemGroup>
    <None Include="..\LICENSE">
      <Pack>True</Pack>
      <PackagePath></PackagePath>
    </None>
  </ItemGroup>
</Project><|MERGE_RESOLUTION|>--- conflicted
+++ resolved
@@ -34,10 +34,6 @@
     <Message Text="SelectedOptimization $(SelectedOptimization)" Importance="high" />
   </Target>
   <ItemGroup>
-<<<<<<< HEAD
-    <PackageReference Include="DotNetZip" Version="1.15.0" />
-=======
->>>>>>> 3d3733c0
     <PackageReference Include="Microsoft.CodeAnalysis.NetAnalyzers" Version="5.0.3">
       <PrivateAssets>all</PrivateAssets>
       <IncludeAssets>runtime; build; native; contentfiles; analyzers; buildtransitive</IncludeAssets>
