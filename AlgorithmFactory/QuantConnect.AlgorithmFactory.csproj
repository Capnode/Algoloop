<Project Sdk="Microsoft.NET.Sdk">
  <PropertyGroup>
    <Configuration Condition=" '$(Configuration)' == '' ">Debug</Configuration>
    <Platform Condition=" '$(Platform)' == '' ">AnyCPU</Platform>
    <RootNamespace>QuantConnect.AlgorithmFactory</RootNamespace>
    <AssemblyName>QuantConnect.AlgorithmFactory</AssemblyName>
    <TargetFramework>net6.0</TargetFramework>
    <GenerateAssemblyInfo>false</GenerateAssemblyInfo>
    <OutputPath>bin\$(Configuration)\</OutputPath>
    <AnalysisMode>AllEnabledByDefault</AnalysisMode>
    <DocumentationFile>bin\$(Configuration)\QuantConnect.AlgorithmFactory.xml</DocumentationFile>
    <AppendTargetFrameworkToOutputPath>false</AppendTargetFrameworkToOutputPath>
    <AutoGenerateBindingRedirects>false</AutoGenerateBindingRedirects>
    <Description>QuantConnect LEAN Engine: Algorithm.AlgorithmFactory Project - Factory for instantiation of QCAlgorithm algorithm objects to be used with LEAN</Description>
  </PropertyGroup>
  <PropertyGroup Condition=" '$(Configuration)|$(Platform)' == 'Debug|AnyCPU' ">
    <DebugType>full</DebugType>
    <Optimize>false</Optimize>
    <OutputPath>bin\Debug\</OutputPath>
    <DefineConstants>DEBUG;TRACE</DefineConstants>
  </PropertyGroup>
  <PropertyGroup Condition=" '$(Configuration)|$(Platform)' == 'Release|AnyCPU' ">
    <DebugType>pdbonly</DebugType>
    <Optimize>true</Optimize>
    <DefineConstants>TRACE</DefineConstants>
  </PropertyGroup>
  <PropertyGroup>
    <PackageLicenseFile>LICENSE</PackageLicenseFile>
  </PropertyGroup>
  <ItemGroup>
<<<<<<< HEAD
    <PackageReference Include="McMaster.NETCore.Plugins" Version="1.4.0" />
    <PackageReference Include="QuantConnect.pythonnet" Version="2.0.20" />
=======
    <PackageReference Include="QuantConnect.pythonnet" Version="2.0.21" />
>>>>>>> 3a3dbe29
    <PackageReference Include="NodaTime" Version="3.0.5" />
  </ItemGroup>
  <ItemGroup>
    <Compile Include="..\Common\Properties\SharedAssemblyInfo.cs" Link="Properties\SharedAssemblyInfo.cs" />
  </ItemGroup>
  <ItemGroup>
    <ProjectReference Include="..\Algorithm\QuantConnect.Algorithm.csproj" />
    <ProjectReference Include="..\Common\QuantConnect.csproj" />
    <ProjectReference Include="..\Configuration\QuantConnect.Configuration.csproj" />
    <ProjectReference Include="..\Logging\QuantConnect.Logging.csproj" />
  </ItemGroup>
  <ItemGroup>
    <None Include="..\LICENSE">
      <Pack>True</Pack>
      <PackagePath></PackagePath>
    </None>
  </ItemGroup>
</Project><|MERGE_RESOLUTION|>--- conflicted
+++ resolved
@@ -28,12 +28,8 @@
     <PackageLicenseFile>LICENSE</PackageLicenseFile>
   </PropertyGroup>
   <ItemGroup>
-<<<<<<< HEAD
     <PackageReference Include="McMaster.NETCore.Plugins" Version="1.4.0" />
-    <PackageReference Include="QuantConnect.pythonnet" Version="2.0.20" />
-=======
     <PackageReference Include="QuantConnect.pythonnet" Version="2.0.21" />
->>>>>>> 3a3dbe29
     <PackageReference Include="NodaTime" Version="3.0.5" />
   </ItemGroup>
   <ItemGroup>
