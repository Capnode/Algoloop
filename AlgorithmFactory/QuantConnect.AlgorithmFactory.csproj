--- conflicted
+++ resolved
@@ -28,12 +28,8 @@
     <PackageLicenseFile>LICENSE</PackageLicenseFile>
   </PropertyGroup>
   <ItemGroup>
-<<<<<<< HEAD
     <PackageReference Include="McMaster.NETCore.Plugins" Version="1.4.0" />
-    <PackageReference Include="QuantConnect.pythonnet" Version="2.0.21" />
-=======
     <PackageReference Include="QuantConnect.pythonnet" Version="2.0.22" />
->>>>>>> 2959581d
     <PackageReference Include="NodaTime" Version="3.0.5" />
   </ItemGroup>
   <ItemGroup>
