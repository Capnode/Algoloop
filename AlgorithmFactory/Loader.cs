﻿/*
 * QUANTCONNECT.COM - Democratizing Finance, Empowering Individuals.
 * Lean Algorithmic Trading Engine v2.0. Copyright 2014 QuantConnect Corporation.
 *
 * Licensed under the Apache License, Version 2.0 (the "License");
 * you may not use this file except in compliance with the License.
 * You may obtain a copy of the License at http://www.apache.org/licenses/LICENSE-2.0
 *
 * Unless required by applicable law or agreed to in writing, software
 * distributed under the License is distributed on an "AS IS" BASIS,
 * WITHOUT WARRANTIES OR CONDITIONS OF ANY KIND, either express or implied.
 * See the License for the specific language governing permissions and
 * limitations under the License.
*/

using System;
using System.Collections.Generic;
using System.IO;
using System.Linq;
using System.Reflection;
using System.Runtime.InteropServices;
using System.Security.Policy;
using Python.Runtime;
using QuantConnect.Interfaces;
using QuantConnect.Logging;
using QuantConnect.AlgorithmFactory.Python.Wrappers;
using QuantConnect.Configuration;
using QuantConnect.Python;
using QuantConnect.Util;

namespace QuantConnect.AlgorithmFactory
{
    /// <summary>
    /// Loader creates and manages the memory and exception space of the algorithm, ensuring if it explodes the Lean Engine is intact.
    /// </summary>
    [ClassInterface(ClassInterfaceType.AutoDual)]
    public class Loader : MarshalByRefObject
    {
        // True if we are in a debugging session
        private readonly bool _debugging;

        // Defines the maximum amount of time we will allow for instantiating an instance of IAlgorithm
        private readonly TimeSpan _loaderTimeLimit;

        // Language of the loader class.
        private readonly Language _language;

        // Defines how we resolve a list of type names into a single type name to be instantiated
        private readonly Func<List<string>, string> _multipleTypeNameResolverFunction;

        // The worker thread instance the loader will use if not null
        private readonly WorkerThread _workerThread;

        /// <summary>
        /// Memory space of the user algorithm
        /// </summary>
        public AppDomain appDomain;

        /// <summary>
        /// The algorithm's interface type that we'll be trying to load
        /// </summary>
        private static readonly Type AlgorithmInterfaceType = typeof (IAlgorithm);

        /// <summary>
        /// The full type name of QCAlgorithm, this is so we don't pick him up when querying for types
        /// </summary>
        private const string AlgorithmBaseTypeFullName = "QuantConnect.Algorithm.QCAlgorithm";

        /// <summary>
        /// The full type name of QCAlgorithmFramework, this is so we don't pick him up when querying for types
        /// </summary>
        private const string FrameworkBaseTypeFullName = "QuantConnect.Algorithm.Framework.QCAlgorithmFramework";

        /// <summary>
        /// Creates a new loader with a 10 second maximum load time that forces exactly one derived type to be found
        /// </summary>
        public Loader()
            : this(false, Language.CSharp, TimeSpan.FromSeconds(10), names => names.SingleOrDefault())
        {
        }

        /// <summary>
        /// Creates a new loader with the specified configuration
        /// </summary>
        /// <param name="debugging">True if we are debugging</param>
        /// <param name="language">Which language are we trying to load</param>
        /// <param name="loaderTimeLimit">
        /// Used to limit how long it takes to create a new instance
        /// </param>
        /// <param name="multipleTypeNameResolverFunction">
        /// Used to resolve multiple type names found in assembly to a single type name, if null, defaults to names => names.SingleOrDefault()
        ///
        /// When we search an assembly for derived types of IAlgorithm, sometimes the assembly will contain multiple matching types. This is the case
        /// for the QuantConnect.Algorithm assembly in this solution.  In order to pick the correct type, consumers must specify how to pick the type,
        /// that's what this function does, it picks the correct type from the list of types found within the assembly.
        /// </param>
        /// <param name="workerThread">The worker thread instance the loader should use</param>
        public Loader(bool debugging, Language language, TimeSpan loaderTimeLimit, Func<List<string>, string> multipleTypeNameResolverFunction, WorkerThread workerThread = null)
        {
            _debugging = debugging;
            _language = language;
            _workerThread = workerThread;
            if (multipleTypeNameResolverFunction == null)
            {
                throw new ArgumentNullException("multipleTypeNameResolverFunction");
            }

            _loaderTimeLimit = loaderTimeLimit;
            _multipleTypeNameResolverFunction = multipleTypeNameResolverFunction;
        }


        /// <summary>
        /// Creates a new instance of the specified class in the library, safely.
        /// </summary>
        /// <param name="assemblyPath">Location of the DLL</param>
        /// <param name="algorithmInstance">Output algorithm instance</param>
        /// <param name="errorMessage">Output error message on failure</param>
        /// <returns>Bool true on successfully loading the class.</returns>
        public bool TryCreateAlgorithmInstance(string assemblyPath, out IAlgorithm algorithmInstance, out string errorMessage)
        {
            //Default initialisation of Assembly.
            algorithmInstance = null;
            errorMessage = "";

            //First most basic check:
            if (!File.Exists(assemblyPath))
            {
                return false;
            }

            switch (_language)
            {
                case Language.Python:
                    TryCreatePythonAlgorithm(assemblyPath, out algorithmInstance, out errorMessage);
                    break;

                default:
                    TryCreateILAlgorithm(assemblyPath, out algorithmInstance, out errorMessage);
                    break;
            }

            //Successful load.
            return algorithmInstance != null;
        }

        /// <summary>
        /// Create a new instance of a python algorithm
        /// </summary>
        /// <param name="assemblyPath"></param>
        /// <param name="algorithmInstance"></param>
        /// <param name="errorMessage"></param>
        /// <returns></returns>
        private bool TryCreatePythonAlgorithm(string assemblyPath, out IAlgorithm algorithmInstance, out string errorMessage)
        {
            algorithmInstance = null;
            errorMessage = string.Empty;

            //File does not exist.
            if (!File.Exists(assemblyPath))
            {
                errorMessage = $"Loader.TryCreatePythonAlgorithm(): Unable to find py file: {assemblyPath}";
                return false;
            }

            var pythonFile = new FileInfo(assemblyPath);
            var moduleName = pythonFile.Name.Replace(".pyc", "").Replace(".py", "");

            try
            {
                PythonInitializer.Initialize();

                algorithmInstance = new AlgorithmPythonWrapper(moduleName);

                // we need stdout for debugging
                if (!_debugging && Config.GetBool("mute-python-library-logging", true))
                {
                    using (Py.GIL())
                    {
                        PythonEngine.Exec("import os, sys; sys.stdout = open(os.devnull, 'w')");
                    }
                }
            }
            catch (Exception e)
            {
                Log.Error(e);
                errorMessage = $"Loader.TryCreatePythonAlgorithm(): Unable to import python module {assemblyPath}. {e.Message}";
                return false;
            }

            //Successful load.
            return true;
        }

        /// <summary>
        /// Create a generic IL algorithm
        /// </summary>
        /// <param name="assemblyPath"></param>
        /// <param name="algorithmInstance"></param>
        /// <param name="errorMessage"></param>
        /// <returns></returns>
        private bool TryCreateILAlgorithm(string assemblyPath, out IAlgorithm algorithmInstance, out string errorMessage)
        {
            errorMessage = "";
            algorithmInstance = null;

            try
            {
                //Load the assembly:
<<<<<<< HEAD
                Log.Trace("Loader.TryCreateILAlgorithm(): Loading only the algorithm assembly");
                Assembly assembly = Assembly.LoadFrom(assemblyPath);
                if (assembly == null)
                {
                    errorMessage = "Assembly is null.";
                    Log.Error("Loader.TryCreateILAlgorithm(): Assembly is null");
                    return false;
=======
                Assembly assembly;
                if (debugInformationBytes == null)
                {
                    Log.Trace("Loader.TryCreateILAlgorithm(): Loading only the algorithm assembly");
                    assembly = Assembly.LoadFrom(assemblyPath);
                }
                else
                {
                    Log.Trace("Loader.TryCreateILAlgorithm(): Loading debug information with algorithm");
                    var assemblyBytes = File.ReadAllBytes(assemblyPath);
                    assembly = Assembly.Load(assemblyBytes, debugInformationBytes);
>>>>>>> 62b66594
                }

                //Get the list of extention classes in the library:
                var types = GetExtendedTypeNames(assembly);
                Log.Debug("Loader.TryCreateILAlgorithm(): Assembly types: " + string.Join(",", types));

                //No extensions, nothing to load.
                if (types.Count == 0)
                {
                    errorMessage = "Algorithm type was not found.";
                    Log.Error("Loader.TryCreateILAlgorithm(): Types array empty, no algorithm type found.");
                    return false;
                }

                if (types.Count > 1)
                {
                    // reshuffle type[0] to the resolved typename
                    types[0] = _multipleTypeNameResolverFunction.Invoke(types);

                    if (string.IsNullOrEmpty(types[0]))
                    {
                        errorMessage = "Algorithm type name not found, or unable to resolve multiple algorithm types to a single type. Please verify algorithm type name matches the algorithm name in the configuration file and that there is one and only one class derived from QCAlgorithm.";
                        Log.Error($"Loader.TryCreateILAlgorithm(): {errorMessage}");
                        return false;
                    }
                }
                //Load the assembly into this AppDomain:
                algorithmInstance = (IAlgorithm)assembly.CreateInstance(types[0], true);

                if (algorithmInstance != null)
                {
                    Log.Trace("Loader.TryCreateILAlgorithm(): Loaded " + algorithmInstance.GetType().Name);
                }

            }
            catch (ReflectionTypeLoadException err)
            {
                Log.Error(err);
                Log.Error("Loader.TryCreateILAlgorithm(1): " + err.LoaderExceptions[0]);
                if (err.InnerException != null) errorMessage = err.InnerException.Message;
            }
            catch (Exception err)
            {
                errorMessage = "Algorithm type name not found, or unable to resolve multiple algorithm types to a single type. Please verify algorithm type name matches the algorithm name in the configuration file and that there is one and only one class derived from QCAlgorithm.";
                errorMessage += err.InnerException == null ? err.Message : err.InnerException.Message;
                Log.Error($"Loader.TryCreateILAlgorithm(): {errorMessage}");
                return false;
            }

            return true;
        }

        /// <summary>
        /// Get a list of all the matching type names in this DLL assembly:
        /// </summary>
        /// <param name="assembly">Assembly dll we're loading.</param>
        /// <returns>String list of types available.</returns>
        public static List<string> GetExtendedTypeNames(Assembly assembly)
        {
            var types = new List<string>();
            try
            {
                Type[] assemblyTypes;
                try
                {
                    assemblyTypes = assembly.GetTypes();
                }
                catch (ReflectionTypeLoadException e)
                {
                    // We may want to exclude possible null values
                    // See https://stackoverflow.com/questions/7889228/how-to-prevent-reflectiontypeloadexception-when-calling-assembly-gettypes
                    assemblyTypes = e.Types.Where(t => t != null).ToArray();

                    var countTypesNotLoaded = e.LoaderExceptions.Length;
                    Log.Error($"Loader.GetExtendedTypeNames(): Unable to load {countTypesNotLoaded} of the requested types, " +
                              "see below for more details on what causes an issue:");

                    foreach (Exception inner in e.LoaderExceptions)
                    {
                        Log.Error($"Loader.GetExtendedTypeNames(): {inner.Message}");
                    }
                }

                if (assemblyTypes != null && assemblyTypes.Length > 0)
                {
                    types = (from t in assemblyTypes
                             where t.IsClass                                    // require class
                             where !t.IsAbstract                                // require concrete impl
                             where AlgorithmInterfaceType.IsAssignableFrom(t)   // require derived from IAlgorithm
                             where t.FullName != AlgorithmBaseTypeFullName      // require not equal to QuantConnect.QCAlgorithm
                             where t.FullName != FrameworkBaseTypeFullName      // require not equal to QuantConnect.QCAlgorithmFramework
                             where t.GetConstructor(Type.EmptyTypes) != null    // require default ctor
                             select t.FullName).ToList();
                }
                else
                {
                    Log.Error("API.GetExtendedTypeNames(): No types found in assembly.");
                }
            }
            catch (Exception err)
            {
                Log.Error(err);
            }

            return types;
        }

        /// <summary>
        /// Creates a new instance of the class in the library, safely.
        /// </summary>
        /// <param name="assemblyPath">Location of the DLL</param>
        /// <param name="ramLimit">Limit of the RAM for this process</param>
        /// <param name="algorithmInstance">Output algorithm instance</param>
        /// <param name="errorMessage">Output error message on failure</param>
        /// <returns>bool success</returns>
        public bool TryCreateAlgorithmInstanceWithIsolator(string assemblyPath, int ramLimit, out IAlgorithm algorithmInstance, out string errorMessage)
        {
            IAlgorithm instance = null;
            var error = string.Empty;

            var success = false;
            var isolator = new Isolator();
            var complete = isolator.ExecuteWithTimeLimit(_loaderTimeLimit, () =>
            {
                success = TryCreateAlgorithmInstance(assemblyPath, out instance, out error);
            }, ramLimit, sleepIntervalMillis:50, workerThread:_workerThread);

            algorithmInstance = instance;
            errorMessage = error;

            // if the isolator stopped us early add that to our error message
            if (!complete)
            {
                errorMessage = "Failed to create algorithm instance within 10 seconds. Try re-building algorithm. " + error;
            }

            return complete && success && algorithmInstance != null;
        }


        /// <summary>
        /// Unload this factory's appDomain.
        /// </summary>
        /// <remarks>Not used in lean engine. Running the library in an app domain is 10x slower.</remarks>
        /// <seealso cref="AppDomain.CreateDomain(string, Evidence, string, string, bool, AppDomainInitializer, string[])"/>
        public void Unload() {
            if (appDomain != null)
            {
                AppDomain.Unload(appDomain);
                appDomain = null;
            }
        }

    } // End Algorithm Factory Class

} // End QC Namespace.<|MERGE_RESOLUTION|>--- conflicted
+++ resolved
@@ -207,7 +207,6 @@
             try
             {
                 //Load the assembly:
-<<<<<<< HEAD
                 Log.Trace("Loader.TryCreateILAlgorithm(): Loading only the algorithm assembly");
                 Assembly assembly = Assembly.LoadFrom(assemblyPath);
                 if (assembly == null)
@@ -215,19 +214,6 @@
                     errorMessage = "Assembly is null.";
                     Log.Error("Loader.TryCreateILAlgorithm(): Assembly is null");
                     return false;
-=======
-                Assembly assembly;
-                if (debugInformationBytes == null)
-                {
-                    Log.Trace("Loader.TryCreateILAlgorithm(): Loading only the algorithm assembly");
-                    assembly = Assembly.LoadFrom(assemblyPath);
-                }
-                else
-                {
-                    Log.Trace("Loader.TryCreateILAlgorithm(): Loading debug information with algorithm");
-                    var assemblyBytes = File.ReadAllBytes(assemblyPath);
-                    assembly = Assembly.Load(assemblyBytes, debugInformationBytes);
->>>>>>> 62b66594
                 }
 
                 //Get the list of extention classes in the library:
