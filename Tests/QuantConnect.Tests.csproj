<Project Sdk="Microsoft.NET.Sdk">
  <PropertyGroup>
    <Configuration Condition=" '$(Configuration)' == '' ">Debug</Configuration>
    <Platform Condition=" '$(Platform)' == '' ">AnyCPU</Platform>
    <RootNamespace>QuantConnect.Tests</RootNamespace>
    <AssemblyName>QuantConnect.Tests</AssemblyName>
    <TargetFramework>net5.0</TargetFramework>
    <SolutionDir Condition="$(SolutionDir) == '' Or $(SolutionDir) == '*Undefined*'">..\</SolutionDir>
    <LangVersion>9</LangVersion>
    <AnalysisMode>AllEnabledByDefault</AnalysisMode>
    <GenerateAssemblyInfo>false</GenerateAssemblyInfo>
    <OutputPath>bin\$(Configuration)\</OutputPath>
    <AppendTargetFrameworkToOutputPath>false</AppendTargetFrameworkToOutputPath>
    <AutoGenerateBindingRedirects>true</AutoGenerateBindingRedirects>
    <GenerateBindingRedirectsOutputType>true</GenerateBindingRedirectsOutputType>
    <Description>QuantConnect LEAN Engine: Tests Project - The test collection</Description>
    <NoWarn>CS0618</NoWarn>
  </PropertyGroup>
  <PropertyGroup Condition=" '$(Configuration)|$(Platform)' == 'Debug|AnyCPU' ">
    <DebugType>full</DebugType>
    <Optimize>false</Optimize>
    <OutputPath>bin\Debug\</OutputPath>
    <DefineConstants>DEBUG;TRACE</DefineConstants>
    <PlatformTarget>AnyCPU</PlatformTarget>
  </PropertyGroup>
  <PropertyGroup Condition=" '$(Configuration)|$(Platform)' == 'Release|AnyCPU' ">
    <DebugType>pdbonly</DebugType>
    <Optimize>true</Optimize>
    <DefineConstants>TRACE</DefineConstants>
  </PropertyGroup>
  <PropertyGroup>
    <PackageLicenseFile>LICENSE</PackageLicenseFile>
  </PropertyGroup>
  <Import Project="$(SolutionDir)\.nuget\NuGet.targets" Condition="Exists('$(SolutionDir)\.nuget\NuGet.targets')" />
  <ItemGroup>
    <PackageReference Include="QuantConnect.pythonnet" Version="2.0.5" />
    <PackageReference Include="Accord" Version="3.6.0" />
    <PackageReference Include="Accord.Math" Version="3.6.0" />
    <PackageReference Include="Common.Logging" Version="3.4.1" />
    <PackageReference Include="Common.Logging.Core" Version="3.4.1" />
    <PackageReference Include="Deedle" Version="2.1.0" />
<<<<<<< HEAD
    <PackageReference Include="DotNetZip" Version="1.15.0" />
    <PackageReference Include="LaunchDarkly.EventSource" Version="3.3.2" />
    <PackageReference Include="McMaster.Extensions.CommandLineUtils" Version="2.6.0" />
=======
    <PackageReference Include="DotNetZip" Version="1.13.3" />
>>>>>>> a40329c7
    <PackageReference Include="Microsoft.CodeAnalysis.NetAnalyzers" Version="5.0.3">
      <PrivateAssets>all</PrivateAssets>
      <IncludeAssets>runtime; build; native; contentfiles; analyzers; buildtransitive</IncludeAssets>
    </PackageReference>
    <PackageReference Include="Microsoft.NET.Test.Sdk" Version="16.9.4" />
    <PackageReference Include="Microsoft.TestPlatform.ObjectModel" Version="16.9.4" />
    <PackageReference Include="Moq" Version="4.7.63" />
    <PackageReference Include="NetMQ" Version="4.0.1.6" />
    <PackageReference Include="Newtonsoft.Json" Version="12.0.3" />
    <PackageReference Include="NodaTime" Version="3.0.5" />
    <PackageReference Include="NUnit" Version="3.13.1" />
    <PackageReference Include="NUnit3TestAdapter" Version="3.17.0">
      <PrivateAssets>all</PrivateAssets>
    </PackageReference>
    <PackageReference Include="protobuf-net" Version="3.0.29" />
    <PackageReference Include="RestSharp" Version="106.12.0" />
  </ItemGroup>
  <ItemGroup>
    <Reference Include="CSharpAPI, Version=1.0.0.0, Culture=neutral, processorArchitecture=MSIL">
      <HintPath>..\Brokerages\CSharpAPI.dll</HintPath>
      <SpecificVersion>False</SpecificVersion>
    </Reference>
  </ItemGroup>
  <ItemGroup>
    <Compile Include="..\Common\Properties\SharedAssemblyInfo.cs" Link="Properties\SharedAssemblyInfo.cs" />
    <Content Include="Research\RegressionScripts\Test_QuantBookIndicator.py">
      <CopyToOutputDirectory>PreserveNewest</CopyToOutputDirectory>
    </Content>
    <None Include="..\LICENSE">
      <Pack>True</Pack>
      <PackagePath></PackagePath>
    </None>
    <None Include="TestData\20151224_quote_american.zip">
      <CopyToOutputDirectory>PreserveNewest</CopyToOutputDirectory>
    </None>
    <None Include="TestData\aapl_fine_fundamental.json">
      <CopyToOutputDirectory>PreserveNewest</CopyToOutputDirectory>
    </None>
    <None Include="TestData\CashTestingStrategy.csv">
      <CopyToOutputDirectory>PreserveNewest</CopyToOutputDirectory>
    </None>
    <Content Include="Research\RegressionScripts\custom_data.py">
      <CopyToOutputDirectory>PreserveNewest</CopyToOutputDirectory>
    </Content>
    <Content Include="Research\RegressionScripts\Test_QuantBookHistory.py">
      <CopyToOutputDirectory>PreserveNewest</CopyToOutputDirectory>
    </Content>
    <Content Include="Python\Indicators\IndicatorExtensionsTests.py" />
    <Content Include="Python\PandasTests\PandasMapperTests.py">
      <CopyToOutputDirectory>PreserveNewest</CopyToOutputDirectory>
    </Content>
    <Content Include="Python\PandasTests\PandasIndexingTests.py">
      <CopyToOutputDirectory>PreserveNewest</CopyToOutputDirectory>
    </Content>
    <Content Include="RegressionAlgorithms\Test_AlgorithmPythonWrapper.py">
      <CopyToOutputDirectory>PreserveNewest</CopyToOutputDirectory>
    </Content>
    <Content Include="RegressionAlgorithms\Test_CustomDataAlgorithm.py">
      <CopyToOutputDirectory>PreserveNewest</CopyToOutputDirectory>
    </Content>
    <Content Include="RegressionAlgorithms\Test_PythonExceptionInterpreter.py">
      <CopyToOutputDirectory>PreserveNewest</CopyToOutputDirectory>
    </Content>
    <Content Include="RegressionAlgorithms\Test_MethodOverload.py">
      <CopyToOutputDirectory>PreserveNewest</CopyToOutputDirectory>
    </Content>
    <Content Include="TestData\aapl_chain.csv">
      <CopyToOutputDirectory>PreserveNewest</CopyToOutputDirectory>
    </Content>
    <Content Include="TestData\arms_data.txt">
      <CopyToOutputDirectory>PreserveNewest</CopyToOutputDirectory>
    </Content>
    <Content Include="TestData\equity\usa\shortable\testbrokerage\dates\20201221.csv">
      <CopyToOutputDirectory>PreserveNewest</CopyToOutputDirectory>
    </Content>
    <Content Include="TestData\equity\usa\shortable\testbrokerage\dates\20201222.csv">
      <CopyToOutputDirectory>PreserveNewest</CopyToOutputDirectory>
    </Content>
    <Content Include="TestData\equity\usa\shortable\testbrokerage\symbols\aapl.csv">
      <CopyToOutputDirectory>PreserveNewest</CopyToOutputDirectory>
    </Content>
    <Content Include="TestData\equity\usa\shortable\testbrokerage\symbols\goog.csv">
      <CopyToOutputDirectory>PreserveNewest</CopyToOutputDirectory>
    </Content>
    <Content Include="TestData\eurusd60_dem.txt">
      <CopyToOutputDirectory>PreserveNewest</CopyToOutputDirectory>
    </Content>
    <Content Include="TestData\FuturesExpiryFunctionsTestData.xml">
      <SubType>Designer</SubType>
      <CopyToOutputDirectory>PreserveNewest</CopyToOutputDirectory>
    </Content>
    <Content Include="TestData\eurusd_candle_patterns.txt">
      <CopyToOutputDirectory>PreserveNewest</CopyToOutputDirectory>
    </Content>
    <Content Include="TestData\ewz_candle_patterns.txt">
      <CopyToOutputDirectory>PreserveNewest</CopyToOutputDirectory>
    </Content>
    <Content Include="TestData\gdax_accounts.txt">
      <CopyToOutputDirectory>PreserveNewest</CopyToOutputDirectory>
    </Content>
    <Content Include="TestData\gdax_fill.txt">
      <CopyToOutputDirectory>PreserveNewest</CopyToOutputDirectory>
    </Content>
    <Content Include="TestData\gdax_holding.txt">
      <CopyToOutputDirectory>PreserveNewest</CopyToOutputDirectory>
    </Content>
    <Content Include="TestData\gdax_pollTick.txt">
      <CopyToOutputDirectory>PreserveNewest</CopyToOutputDirectory>
    </Content>
    <Content Include="TestData\gdax_orderById.txt">
      <CopyToOutputDirectory>PreserveNewest</CopyToOutputDirectory>
    </Content>
    <Content Include="TestData\gdax_openOrders.txt">
      <CopyToOutputDirectory>PreserveNewest</CopyToOutputDirectory>
    </Content>
    <Content Include="TestData\gdax_ticker.txt">
      <CopyToOutputDirectory>PreserveNewest</CopyToOutputDirectory>
    </Content>
    <Content Include="TestData\gdax_tick.txt">
      <CopyToOutputDirectory>PreserveNewest</CopyToOutputDirectory>
    </Content>
    <Content Include="TestData\SampleMarketHoursDatabase.json">
      <CopyToOutputDirectory>PreserveNewest</CopyToOutputDirectory>
    </Content>
    <Content Include="TestData\frama.txt">
      <CopyToOutputDirectory>PreserveNewest</CopyToOutputDirectory>
    </Content>
    <None Include="TestData\daily-stock-picker-backtest.csv">
      <CopyToOutputDirectory>PreserveNewest</CopyToOutputDirectory>
    </None>
    <None Include="TestData\daily-stock-picker-live.csv">
      <CopyToOutputDirectory>PreserveNewest</CopyToOutputDirectory>
    </None>
    <None Include="TestData\FillForwardBars.zip">
      <CopyToOutputDirectory>PreserveNewest</CopyToOutputDirectory>
    </None>
    <None Include="TestData\fxVolumeDaily.csv">
      <CopyToOutputDirectory>PreserveNewest</CopyToOutputDirectory>
    </None>
    <None Include="TestData\fxVolumeHourly.csv">
      <CopyToOutputDirectory>PreserveNewest</CopyToOutputDirectory>
    </None>
    <None Include="TestData\fxVolumeMinute.csv">
      <CopyToOutputDirectory>PreserveNewest</CopyToOutputDirectory>
    </None>
    <None Include="TestData\multizip.zip">
      <CopyToOutputDirectory>PreserveNewest</CopyToOutputDirectory>
    </None>
    <Content Include="TestData\spy_acceleration_bands_20_4.txt">
      <CopyToOutputDirectory>PreserveNewest</CopyToOutputDirectory>
    </Content>
    <Content Include="TestData\gdax_order.txt">
      <CopyToOutputDirectory>PreserveNewest</CopyToOutputDirectory>
    </Content>
    <Content Include="TestData\spy_alma.txt">
      <CopyToOutputDirectory>PreserveNewest</CopyToOutputDirectory>
    </Content>
    <Content Include="TestData\spy_ao.txt">
      <CopyToOutputDirectory>PreserveNewest</CopyToOutputDirectory>
    </Content>
    <Content Include="TestData\spy_atr_wilder.txt">
      <CopyToOutputDirectory>PreserveNewest</CopyToOutputDirectory>
    </Content>
    <Content Include="TestData\spy_cmf.txt">
      <CopyToOutputDirectory>PreserveNewest</CopyToOutputDirectory>
    </Content>
    <Content Include="TestData\spy_sr.txt">
      <CopyToOutputDirectory>PreserveNewest</CopyToOutputDirectory>
    </Content>
    <Content Include="TestData\spy_pivot_pnt_hl.txt">
      <CopyToOutputDirectory>PreserveNewest</CopyToOutputDirectory>
    </Content>
    <Content Include="TestData\spy_hma.txt">
      <CopyToOutputDirectory>PreserveNewest</CopyToOutputDirectory>
    </Content>
    <Content Include="TestData\spy_mass_index_25.txt">
      <CopyToOutputDirectory>PreserveNewest</CopyToOutputDirectory>
    </Content>
    <Content Include="TestData\spy_coppock_curve.csv">
      <CopyToOutputDirectory>PreserveNewest</CopyToOutputDirectory>
    </Content>
    <Content Include="TestData\spy_rvi.txt">
      <CopyToOutputDirectory>PreserveNewest</CopyToOutputDirectory>
    </Content>
    <Content Include="TestData\spy_rdv.txt">
      <CopyToOutputDirectory>PreserveNewest</CopyToOutputDirectory>
    </Content>
    <Content Include="TestData\spy_stc.txt">
      <CopyToOutputDirectory>PreserveNewest</CopyToOutputDirectory>
    </Content>
    <Content Include="TestData\stock_prices.csv">
      <CopyToOutputDirectory>PreserveNewest</CopyToOutputDirectory>
    </Content>
    <Content Include="TestData\quandl_future_chris_cme_es1.csv">
      <CopyToOutputDirectory>PreserveNewest</CopyToOutputDirectory>
    </Content>
    <Content Include="TestData\quandl_future_chris_cme_es2.csv">
      <CopyToOutputDirectory>PreserveNewest</CopyToOutputDirectory>
    </Content>
    <Content Include="TestData\00010101_05_example_psychsignal_testdata.csv">
      <CopyToOutputDirectory>PreserveNewest</CopyToOutputDirectory>
    </Content>
    <None Include="TestData\spy_dpo.csv">
      <CopyToOutputDirectory>PreserveNewest</CopyToOutputDirectory>
    </None>
    <None Include="TestData\spy_with_ichimoku.csv">
      <CopyToOutputDirectory>PreserveNewest</CopyToOutputDirectory>
    </None>
    <None Include="TestData\spy_with_keltner.csv">
      <CopyToOutputDirectory>PreserveNewest</CopyToOutputDirectory>
    </None>
    <None Update="TestData\spy_arima.csv">
      <CopyToOutputDirectory>PreserveNewest</CopyToOutputDirectory>
    </None>
    <None Update="TestData\spy_si.csv">
      <CopyToOutputDirectory>PreserveNewest</CopyToOutputDirectory>
    </None>
    <None Update="TestData\spy_asi.csv">
      <CopyToOutputDirectory>PreserveNewest</CopyToOutputDirectory>
    </None>
    <None Update="TestData\vix_contango.csv">
      <CopyToOutputDirectory>PreserveNewest</CopyToOutputDirectory>
    </None>
  </ItemGroup>
  <ItemGroup>
    <ProjectReference Include="..\Algorithm.CSharp\QuantConnect.Algorithm.CSharp.csproj" />
    <ProjectReference Include="..\Algorithm.Framework\QuantConnect.Algorithm.Framework.csproj" />
    <ProjectReference Include="..\AlgorithmFactory\QuantConnect.AlgorithmFactory.csproj" />
    <ProjectReference Include="..\Algorithm\QuantConnect.Algorithm.csproj" />
    <ProjectReference Include="..\Api\QuantConnect.Api.csproj" />
    <ProjectReference Include="..\Brokerages\QuantConnect.Brokerages.csproj" />
    <ProjectReference Include="..\Common\QuantConnect.csproj" />
    <ProjectReference Include="..\Compression\QuantConnect.Compression.csproj" />
    <ProjectReference Include="..\Configuration\QuantConnect.Configuration.csproj" />
    <ProjectReference Include="..\Engine\QuantConnect.Lean.Engine.csproj" />
    <ProjectReference Include="..\Indicators\QuantConnect.Indicators.csproj" />
    <ProjectReference Include="..\Optimizer\QuantConnect.Optimizer.csproj" />
    <ProjectReference Include="..\Research\QuantConnect.Research.csproj" />
    <ProjectReference Include="..\Launcher\QuantConnect.Lean.Launcher.csproj" />
    <ProjectReference Include="..\Logging\QuantConnect.Logging.csproj" />
    <ProjectReference Include="..\Messaging\QuantConnect.Messaging.csproj" />
    <ProjectReference Include="..\Queues\QuantConnect.Queues.csproj" />
    <ProjectReference Include="..\Report\QuantConnect.Report.csproj" />
    <ProjectReference Include="..\ToolBox\QuantConnect.ToolBox.csproj" />
  </ItemGroup>
  <ItemGroup>
    <Content Include="TestData\spy_10_min.txt">
      <CopyToOutputDirectory>PreserveNewest</CopyToOutputDirectory>
    </Content>
    <Content Include="TestData\spy_ad.txt">
      <CopyToOutputDirectory>PreserveNewest</CopyToOutputDirectory>
    </Content>
    <Content Include="TestData\spy_ad_osc.txt">
      <CopyToOutputDirectory>PreserveNewest</CopyToOutputDirectory>
    </Content>
    <Content Include="TestData\spy_apo.txt">
      <CopyToOutputDirectory>PreserveNewest</CopyToOutputDirectory>
    </Content>
    <Content Include="TestData\spy_aps.txt">
      <CopyToOutputDirectory>PreserveNewest</CopyToOutputDirectory>
    </Content>
    <Content Include="TestData\spy_aroon_oscillator.txt">
      <CopyToOutputDirectory>PreserveNewest</CopyToOutputDirectory>
    </Content>
    <Content Include="TestData\spy_atr.txt">
      <CopyToOutputDirectory>PreserveNewest</CopyToOutputDirectory>
    </Content>
    <Content Include="TestData\spy_bollinger_bands.txt">
      <CopyToOutputDirectory>PreserveNewest</CopyToOutputDirectory>
    </Content>
    <Content Include="TestData\spy_bop.txt">
      <CopyToOutputDirectory>PreserveNewest</CopyToOutputDirectory>
    </Content>
    <Content Include="TestData\spy_candle_patterns.txt">
      <CopyToOutputDirectory>PreserveNewest</CopyToOutputDirectory>
    </Content>
    <Content Include="TestData\spy_cmo.txt">
      <CopyToOutputDirectory>PreserveNewest</CopyToOutputDirectory>
    </Content>
    <Content Include="TestData\spy_dema.txt">
      <CopyToOutputDirectory>PreserveNewest</CopyToOutputDirectory>
    </Content>
    <Content Include="TestData\spy_heikin_ashi.txt">
      <CopyToOutputDirectory>PreserveNewest</CopyToOutputDirectory>
    </Content>
    <Content Include="TestData\spy_kama.txt">
      <CopyToOutputDirectory>PreserveNewest</CopyToOutputDirectory>
    </Content>
    <Content Include="TestData\spy_logr14.txt">
      <CopyToOutputDirectory>PreserveNewest</CopyToOutputDirectory>
    </Content>
    <Content Include="TestData\spy_max.txt">
      <CopyToOutputDirectory>PreserveNewest</CopyToOutputDirectory>
    </Content>
    <Content Include="TestData\spy_mfi.txt">
      <CopyToOutputDirectory>PreserveNewest</CopyToOutputDirectory>
    </Content>
    <Content Include="TestData\spy_midpoint.txt">
      <CopyToOutputDirectory>PreserveNewest</CopyToOutputDirectory>
    </Content>
    <Content Include="TestData\spy_midprice.txt">
      <CopyToOutputDirectory>PreserveNewest</CopyToOutputDirectory>
    </Content>
    <Content Include="TestData\spy_min.txt">
      <CopyToOutputDirectory>PreserveNewest</CopyToOutputDirectory>
    </Content>
    <Content Include="TestData\spy_natr.txt">
      <CopyToOutputDirectory>PreserveNewest</CopyToOutputDirectory>
    </Content>
    <Content Include="TestData\spy_ohlcv.txt">
      <CopyToOutputDirectory>PreserveNewest</CopyToOutputDirectory>
    </Content>
    <Content Include="TestData\spy_parabolic_SAR.txt">
      <CopyToOutputDirectory>PreserveNewest</CopyToOutputDirectory>
    </Content>
    <Content Include="TestData\spy_ppo.txt">
      <CopyToOutputDirectory>PreserveNewest</CopyToOutputDirectory>
    </Content>
    <Content Include="TestData\spy_swiss.txt">
      <CopyToOutputDirectory>PreserveNewest</CopyToOutputDirectory>
    </Content>
    <Content Include="TestData\spy_t3.txt">
      <CopyToOutputDirectory>PreserveNewest</CopyToOutputDirectory>
    </Content>
    <Content Include="TestData\spy_rocr.txt">
      <CopyToOutputDirectory>PreserveNewest</CopyToOutputDirectory>
    </Content>
    <Content Include="TestData\spy_emv.txt">
      <CopyToOutputDirectory>PreserveNewest</CopyToOutputDirectory>
    </Content>
    <Content Include="TestData\spy_tr.txt">
      <CopyToOutputDirectory>PreserveNewest</CopyToOutputDirectory>
    </Content>
    <Content Include="TestData\spy_tema.txt">
      <CopyToOutputDirectory>PreserveNewest</CopyToOutputDirectory>
    </Content>
    <Content Include="TestData\spy_trima.txt">
      <CopyToOutputDirectory>PreserveNewest</CopyToOutputDirectory>
    </Content>
    <Content Include="TestData\spy_ultosc.txt">
      <CopyToOutputDirectory>PreserveNewest</CopyToOutputDirectory>
    </Content>
    <Content Include="TestData\spy_trix.txt">
      <CopyToOutputDirectory>PreserveNewest</CopyToOutputDirectory>
    </Content>
    <Content Include="TestData\spy_var.txt">
      <CopyToOutputDirectory>PreserveNewest</CopyToOutputDirectory>
    </Content>
    <Content Include="TestData\spy_with_adx.txt">
      <CopyToOutputDirectory>PreserveNewest</CopyToOutputDirectory>
    </Content>
    <Content Include="TestData\spy_with_cci.txt">
      <CopyToOutputDirectory>PreserveNewest</CopyToOutputDirectory>
    </Content>
    <Content Include="TestData\spy_with_don50.txt">
      <CopyToOutputDirectory>PreserveNewest</CopyToOutputDirectory>
    </Content>
    <Content Include="TestData\spy_with_fisher.txt">
      <CopyToOutputDirectory>PreserveNewest</CopyToOutputDirectory>
    </Content>
    <Content Include="TestData\spy_with_indicators.txt">
      <CopyToOutputDirectory>PreserveNewest</CopyToOutputDirectory>
    </Content>
    <Content Include="TestData\spy_with_macd.txt">
      <CopyToOutputDirectory>PreserveNewest</CopyToOutputDirectory>
    </Content>
    <Content Include="TestData\spy_with_obv.txt">
      <CopyToOutputDirectory>PreserveNewest</CopyToOutputDirectory>
    </Content>
    <Content Include="TestData\spy_with_roc50.txt">
      <CopyToOutputDirectory>PreserveNewest</CopyToOutputDirectory>
    </Content>
    <Content Include="TestData\spy_with_rocp50.txt">
      <CopyToOutputDirectory>PreserveNewest</CopyToOutputDirectory>
    </Content>
    <Content Include="TestData\spy_with_stoch12k3.txt">
      <CopyToOutputDirectory>PreserveNewest</CopyToOutputDirectory>
    </Content>
    <Content Include="TestData\spy_with_vwap.txt">
      <CopyToOutputDirectory>PreserveNewest</CopyToOutputDirectory>
    </Content>
    <Content Include="TestData\spy_with_williamsR14.txt">
      <CopyToOutputDirectory>PreserveNewest</CopyToOutputDirectory>
    </Content>
    <Content Include="TestData\test_cash_equity.xml">
      <CopyToOutputDirectory>PreserveNewest</CopyToOutputDirectory>
    </Content>
    <Content Include="TestData\test_cash_fills.xml">
      <CopyToOutputDirectory>PreserveNewest</CopyToOutputDirectory>
    </Content>
    <Content Include="TestData\test_forex_equity.xml">
      <CopyToOutputDirectory>PreserveNewest</CopyToOutputDirectory>
    </Content>
    <Content Include="TestData\test_forex_fills.xml">
      <CopyToOutputDirectory>PreserveNewest</CopyToOutputDirectory>
    </Content>
    <Content Include="TestData\test_forex_fills_jwb_quantity.xml">
      <CopyToOutputDirectory>PreserveNewest</CopyToOutputDirectory>
    </Content>
    <Content Include="TestData\test_forex_fills_mch_quantity.xml">
      <CopyToOutputDirectory>PreserveNewest</CopyToOutputDirectory>
    </Content>
  </ItemGroup>
</Project><|MERGE_RESOLUTION|>--- conflicted
+++ resolved
@@ -39,13 +39,7 @@
     <PackageReference Include="Common.Logging" Version="3.4.1" />
     <PackageReference Include="Common.Logging.Core" Version="3.4.1" />
     <PackageReference Include="Deedle" Version="2.1.0" />
-<<<<<<< HEAD
     <PackageReference Include="DotNetZip" Version="1.15.0" />
-    <PackageReference Include="LaunchDarkly.EventSource" Version="3.3.2" />
-    <PackageReference Include="McMaster.Extensions.CommandLineUtils" Version="2.6.0" />
-=======
-    <PackageReference Include="DotNetZip" Version="1.13.3" />
->>>>>>> a40329c7
     <PackageReference Include="Microsoft.CodeAnalysis.NetAnalyzers" Version="5.0.3">
       <PrivateAssets>all</PrivateAssets>
       <IncludeAssets>runtime; build; native; contentfiles; analyzers; buildtransitive</IncludeAssets>
