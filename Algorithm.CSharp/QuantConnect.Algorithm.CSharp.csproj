<Project Sdk="Microsoft.NET.Sdk">
  <PropertyGroup>
    <Configuration Condition=" '$(Configuration)' == '' ">Debug</Configuration>
    <Platform Condition=" '$(Platform)' == '' ">AnyCPU</Platform>
    <RootNamespace>QuantConnect.Algorithm.CSharp</RootNamespace>
    <AssemblyName>QuantConnect.Algorithm.CSharp</AssemblyName>
    <TargetFramework>net6.0</TargetFramework>
    <GenerateAssemblyInfo>false</GenerateAssemblyInfo>
    <OutputPath>bin\$(Configuration)\</OutputPath>
    <AnalysisMode>AllEnabledByDefault</AnalysisMode>
    <AppendTargetFrameworkToOutputPath>false</AppendTargetFrameworkToOutputPath>
    <AutoGenerateBindingRedirects>true</AutoGenerateBindingRedirects>
    <GenerateBindingRedirectsOutputType>true</GenerateBindingRedirectsOutputType>
    <Description>QuantConnect LEAN Engine: Algorithm.CSharp Project - A collection of C# algorithm demonstrations for how to use the API</Description>
    <NoWarn>CS0618</NoWarn>
  </PropertyGroup>
  <PropertyGroup Condition=" '$(Configuration)|$(Platform)' == 'Debug|AnyCPU' ">
    <OutputPath>bin\Debug\</OutputPath>
    <DebugType>full</DebugType>
    <Optimize>false</Optimize>
    <DefineConstants>DEBUG;TRACE</DefineConstants>
  </PropertyGroup>
  <PropertyGroup Condition=" '$(Configuration)|$(Platform)' == 'Release|AnyCPU' ">
    <DebugType>pdbonly</DebugType>
    <Optimize>true</Optimize>
    <DefineConstants>TRACE</DefineConstants>
  </PropertyGroup>
  <PropertyGroup>
    <PackageLicenseFile>LICENSE</PackageLicenseFile>
  </PropertyGroup>
  <PropertyGroup Condition="'$(Configuration)|$(Platform)' == 'DebugDocker|AnyCPU'">
    <OutputPath>bin\Debug\</OutputPath>
    <DefineConstants>DEBUG;TRACE</DefineConstants>
    <DebugType>portable</DebugType>
  </PropertyGroup>
  <ItemGroup>
    <PackageReference Include="QuantConnect.pythonnet" Version="2.0.17" />
    <PackageReference Include="Accord" Version="3.6.0" />
    <PackageReference Include="Accord.Fuzzy" Version="3.6.0" />
    <PackageReference Include="Accord.MachineLearning" Version="3.6.0" />
    <PackageReference Include="Accord.Math" Version="3.6.0" />
    <PackageReference Include="Accord.Statistics" Version="3.6.0" />
    <PackageReference Include="DynamicInterop" Version="0.9.1" />
    <PackageReference Include="MathNet.Numerics" Version="4.15.0" />
<<<<<<< HEAD
    <PackageReference Include="Newtonsoft.Json" Version="13.0.1" />
=======
    <PackageReference Include="Newtonsoft.Json" Version="13.0.2" />
>>>>>>> 3a2cae03
    <PackageReference Include="NodaTime" Version="3.0.5" />
    <PackageReference Include="R.NET" Version="1.9.0" />
  </ItemGroup>
  <ItemGroup>
    <Compile Include="..\Common\Properties\SharedAssemblyInfo.cs" Link="Properties\SharedAssemblyInfo.cs" />
  </ItemGroup>
  <ItemGroup>
    <ProjectReference Include="..\Algorithm.Framework\QuantConnect.Algorithm.Framework.csproj" />
    <ProjectReference Include="..\Algorithm\QuantConnect.Algorithm.csproj" />
    <ProjectReference Include="..\Common\QuantConnect.csproj" />
    <ProjectReference Include="..\Indicators\QuantConnect.Indicators.csproj" />
  </ItemGroup>
  <ItemGroup>
    <None Include="..\LICENSE">
      <Pack>True</Pack>
      <PackagePath></PackagePath>
    </None>
  </ItemGroup>
</Project><|MERGE_RESOLUTION|>--- conflicted
+++ resolved
@@ -42,11 +42,7 @@
     <PackageReference Include="Accord.Statistics" Version="3.6.0" />
     <PackageReference Include="DynamicInterop" Version="0.9.1" />
     <PackageReference Include="MathNet.Numerics" Version="4.15.0" />
-<<<<<<< HEAD
-    <PackageReference Include="Newtonsoft.Json" Version="13.0.1" />
-=======
     <PackageReference Include="Newtonsoft.Json" Version="13.0.2" />
->>>>>>> 3a2cae03
     <PackageReference Include="NodaTime" Version="3.0.5" />
     <PackageReference Include="R.NET" Version="1.9.0" />
   </ItemGroup>
