--- conflicted
+++ resolved
@@ -31,15 +31,7 @@
   <ItemGroup>
     <PackageReference Include="QuantConnect.pythonnet" Version="2.0.14" />
     <PackageReference Include="MathNet.Numerics" Version="4.15.0" />
-<<<<<<< HEAD
-    <PackageReference Include="Microsoft.CodeAnalysis.NetAnalyzers" Version="5.0.3">
-      <PrivateAssets>all</PrivateAssets>
-      <IncludeAssets>runtime; build; native; contentfiles; analyzers; buildtransitive</IncludeAssets>
-    </PackageReference>
     <PackageReference Include="Newtonsoft.Json" Version="13.0.1" />
-=======
-    <PackageReference Include="Newtonsoft.Json" Version="12.0.3" />
->>>>>>> 0bc08795
     <PackageReference Include="NodaTime" Version="3.0.5" />
   </ItemGroup>
   <ItemGroup>
