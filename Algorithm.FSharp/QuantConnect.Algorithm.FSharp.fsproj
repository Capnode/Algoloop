﻿<Project Sdk="Microsoft.NET.Sdk">
  <PropertyGroup>
    <Configuration Condition=" '$(Configuration)' == '' ">Debug</Configuration>
    <Platform Condition=" '$(Platform)' == '' ">AnyCPU</Platform>
    <RootNamespace>QuantConnect.Algorithm.FSharp</RootNamespace>
    <AssemblyName>QuantConnect.Algorithm.FSharp</AssemblyName>
<<<<<<< HEAD
    <TargetFrameworkVersion>v4.6.2</TargetFrameworkVersion>
=======
    <TargetFramework>net462</TargetFramework>
    <TargetFSharpCoreVersion>4.3.1.0</TargetFSharpCoreVersion>
>>>>>>> 6ab40c10
    <Name>QuantConnect.Algorithm.FSharp</Name>
    <OutputPath>bin\$(Configuration)\</OutputPath>
    <WarningLevel>3</WarningLevel>
    <AppendTargetFrameworkToOutputPath>false</AppendTargetFrameworkToOutputPath>
    <DocumentationFile>bin\$(Configuration)\QuantConnect.Algorithm.FSharp.xml</DocumentationFile>
  </PropertyGroup>
  <PropertyGroup Condition=" '$(Configuration)|$(Platform)' == 'Debug|AnyCPU' ">
    <DebugType>full</DebugType>
    <Optimize>false</Optimize>
    <Tailcalls>false</Tailcalls>
    <OutputPath>bin\Debug\</OutputPath>
    <DefineConstants>DEBUG;TRACE</DefineConstants>
  </PropertyGroup>
  <PropertyGroup Condition=" '$(Configuration)|$(Platform)' == 'Release|AnyCPU' ">
    <DebugType>pdbonly</DebugType>
    <Optimize>true</Optimize>
    <Tailcalls>true</Tailcalls>
    <DefineConstants>TRACE</DefineConstants>
  </PropertyGroup>
<<<<<<< HEAD
  <ItemGroup>
    <Reference Include="FSharp.Core">
      <HintPath>..\packages\FSharp.Core.4.5.2\lib\net45\FSharp.Core.dll</HintPath>
    </Reference>
    <Reference Include="mscorlib" />
    <Reference Include="NodaTime">
      <HintPath>..\packages\NodaTime.1.3.4\lib\net35-Client\NodaTime.dll</HintPath>
    </Reference>
    <Reference Include="System" />
    <Reference Include="System.Core" />
    <Reference Include="System.Numerics" />
    <Reference Include="System.Xml" />
  </ItemGroup>
=======
>>>>>>> 6ab40c10
  <PropertyGroup>
    <IsWindows>false</IsWindows>
    <IsWindows Condition="'$(OS)' == 'Windows_NT'">true</IsWindows>
    <IsOSX>false</IsOSX>
    <IsOSX Condition="'$(IsWindows)' != 'true' AND '$([System.Runtime.InteropServices.RuntimeInformation]::IsOSPlatform($([System.Runtime.InteropServices.OSPlatform]::OSX)))' == 'true'">true</IsOSX>
    <IsLinux>false</IsLinux>
    <IsLinux Condition="'$(IsWindows)' != 'true' AND '$(IsOSX)' != 'true' AND '$([System.Runtime.InteropServices.RuntimeInformation]::IsOSPlatform($([System.Runtime.InteropServices.OSPlatform]::Linux)))' == 'true'">true</IsLinux>
  </PropertyGroup>
  <Target Name="PrintRID" BeforeTargets="Build">
    <Message Text="IsWindows $(IsWindows)" Importance="high" />
    <Message Text="IsOSX $(IsOSX)" Importance="high" />
    <Message Text="IsLinux $(IsLinux)" Importance="high" />
    <Message Text="ForceLinuxBuild $(ForceLinuxBuild)" Importance="high" />
  </Target>
  <Choose>
    <When Condition="$(IsWindows) AND '$(ForceLinuxBuild)' != 'true'">
      <ItemGroup>
        <Reference Include="Python.Runtime, Version=1.0.5.30, Culture=neutral, processorArchitecture=MSIL">
          <HintPath>$(NuGetPackageRoot)\quantconnect.pythonnet\1.0.5.30\lib\win\Python.Runtime.dll</HintPath>
        </Reference>
      </ItemGroup>
    </When>
    <When Condition="$(IsLinux) OR '$(ForceLinuxBuild)' == 'true'">
      <ItemGroup>
        <Reference Include="Python.Runtime, Version=1.0.5.30, Culture=neutral, processorArchitecture=MSIL">
          <HintPath>$(NuGetPackageRoot)\quantconnect.pythonnet\1.0.5.30\lib\linux\Python.Runtime.dll</HintPath>
        </Reference>
      </ItemGroup>
    </When>
    <When Condition="$(IsOSX) AND '$(ForceLinuxBuild)' != 'true'">
      <ItemGroup>
        <Reference Include="Python.Runtime, Version=1.0.5.30, Culture=neutral, processorArchitecture=MSIL">
          <HintPath>$(NuGetPackageRoot)\quantconnect.pythonnet\1.0.5.30\lib\osx\Python.Runtime.dll</HintPath>
        </Reference>
      </ItemGroup>
    </When>
  </Choose>
  <ItemGroup>
    <PackageReference Update="FSharp.Core" Version="$(TargetFSharpCoreVersion)" />
    <PackageReference Include="Microsoft.CodeAnalysis.FxCopAnalyzers" Version="2.9.3" />
    <PackageReference Include="Microsoft.CodeAnalysis.VersionCheckAnalyzer" Version="2.9.3" />
    <PackageReference Include="Microsoft.CodeQuality.Analyzers" Version="2.9.3" />
    <PackageReference Include="Microsoft.NetCore.Analyzers" Version="2.9.3" />
    <PackageReference Include="Microsoft.NetFramework.Analyzers" Version="2.9.3" />
    <PackageReference Include="NodaTime" Version="1.3.4" />
    <PackageReference Include="QuantConnect.pythonnet" Version="1.0.5.30" />
  </ItemGroup>
  <ItemGroup>
    <Reference Include="mscorlib" />
  </ItemGroup>
  <ItemGroup>
    <ProjectReference Include="..\Algorithm\QuantConnect.Algorithm.csproj" />
    <ProjectReference Include="..\Common\QuantConnect.csproj" />
    <ProjectReference Include="..\Indicators\QuantConnect.Indicators.csproj" />
  </ItemGroup>
</Project><|MERGE_RESOLUTION|>--- conflicted
+++ resolved
@@ -4,12 +4,8 @@
     <Platform Condition=" '$(Platform)' == '' ">AnyCPU</Platform>
     <RootNamespace>QuantConnect.Algorithm.FSharp</RootNamespace>
     <AssemblyName>QuantConnect.Algorithm.FSharp</AssemblyName>
-<<<<<<< HEAD
-    <TargetFrameworkVersion>v4.6.2</TargetFrameworkVersion>
-=======
     <TargetFramework>net462</TargetFramework>
     <TargetFSharpCoreVersion>4.3.1.0</TargetFSharpCoreVersion>
->>>>>>> 6ab40c10
     <Name>QuantConnect.Algorithm.FSharp</Name>
     <OutputPath>bin\$(Configuration)\</OutputPath>
     <WarningLevel>3</WarningLevel>
@@ -29,22 +25,6 @@
     <Tailcalls>true</Tailcalls>
     <DefineConstants>TRACE</DefineConstants>
   </PropertyGroup>
-<<<<<<< HEAD
-  <ItemGroup>
-    <Reference Include="FSharp.Core">
-      <HintPath>..\packages\FSharp.Core.4.5.2\lib\net45\FSharp.Core.dll</HintPath>
-    </Reference>
-    <Reference Include="mscorlib" />
-    <Reference Include="NodaTime">
-      <HintPath>..\packages\NodaTime.1.3.4\lib\net35-Client\NodaTime.dll</HintPath>
-    </Reference>
-    <Reference Include="System" />
-    <Reference Include="System.Core" />
-    <Reference Include="System.Numerics" />
-    <Reference Include="System.Xml" />
-  </ItemGroup>
-=======
->>>>>>> 6ab40c10
   <PropertyGroup>
     <IsWindows>false</IsWindows>
     <IsWindows Condition="'$(OS)' == 'Windows_NT'">true</IsWindows>
