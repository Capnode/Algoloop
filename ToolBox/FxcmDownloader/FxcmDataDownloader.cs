--- conflicted
+++ resolved
@@ -152,7 +152,6 @@
 
             var end = endUtc;
 
-<<<<<<< HEAD
             // Check if Console has defined width
             long barSize = 0;
             try
@@ -165,12 +164,9 @@
             }
 
             do // 
-=======
-            do //
->>>>>>> b8426384
             {
                 //show progress
-                progressBar(Math.Abs((end - endUtc).Ticks), totalTicks, barSize, '█');
+                progressBar(Math.Abs((end - endUtc).Ticks), totalTicks, Console.WindowWidth / 2,'█');
                 _currentBaseData.Clear();
 
                 var mdr = new MarketDataRequest();
@@ -384,23 +380,16 @@
         /// <param name="progressCharacter"></param>
         private static void progressBar(long complete, long maxVal, long barSize, char progressCharacter)
         {
-<<<<<<< HEAD
             if (barSize == 0)
                 return;
-=======
->>>>>>> b8426384
 
             decimal p   = (decimal)complete / (decimal)maxVal;
             int chars   = (int)Math.Floor(p / ((decimal)1 / (decimal)barSize));
             string bar = string.Empty;
             bar = bar.PadLeft(chars, progressCharacter);
             bar = bar.PadRight(Convert.ToInt32(barSize)-1);
-<<<<<<< HEAD
-            Console.Write(string.Format("\r[{0}] {1}%", bar, (p * 100).ToString("N2")));           
-=======
 
             Console.Write($"\r[{bar}] {(p * 100).ToStringInvariant("N2")}%");
->>>>>>> b8426384
         }
 
         #endregion
