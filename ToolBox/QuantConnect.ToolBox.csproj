<Project Sdk="Microsoft.NET.Sdk">
  <PropertyGroup>
    <Configuration Condition=" '$(Configuration)' == '' ">Debug</Configuration>
    <Platform Condition=" '$(Platform)' == '' ">AnyCPU</Platform>
    <OutputType>Exe</OutputType>
    <RootNamespace>QuantConnect.ToolBox</RootNamespace>
    <AssemblyName>QuantConnect.ToolBox</AssemblyName>
<<<<<<< HEAD
    <TargetFramework>net5.0</TargetFramework>
    <Platforms>x64</Platforms>
    <RuntimeIdentifiers>win10-x64</RuntimeIdentifiers>
    <ErrorOnDuplicatePublishOutputFiles>false</ErrorOnDuplicatePublishOutputFiles>    
    <LangVersion>9</LangVersion>
=======
    <TargetFramework>net6.0</TargetFramework>
>>>>>>> 0bc08795
    <AnalysisMode>AllEnabledByDefault</AnalysisMode>
    <GenerateAssemblyInfo>false</GenerateAssemblyInfo>
    <OutputPath>bin\$(Configuration)\</OutputPath>
    <AllowUnsafeBlocks>true</AllowUnsafeBlocks>
    <AppendTargetFrameworkToOutputPath>false</AppendTargetFrameworkToOutputPath>
    <AppendRuntimeIdentifierToOutputPath>false</AppendRuntimeIdentifierToOutputPath>
    <AutoGenerateBindingRedirects>true</AutoGenerateBindingRedirects>
    <Description>QuantConnect LEAN Engine: ToolBox Project - A collection of data downloaders and converters</Description>
  </PropertyGroup>
  <PropertyGroup Condition=" '$(Configuration)|$(Platform)' == 'Debug|AnyCPU' ">
    <DebugType>full</DebugType>
    <Optimize>false</Optimize>
    <OutputPath>bin\Debug\</OutputPath>
    <DefineConstants>DEBUG;TRACE</DefineConstants>
    <AllowUnsafeBlocks>true</AllowUnsafeBlocks>
    <PlatformTarget>AnyCPU</PlatformTarget>
  </PropertyGroup>
  <PropertyGroup Condition=" '$(Configuration)|$(Platform)' == 'Release|AnyCPU' ">
    <DebugType>pdbonly</DebugType>
    <Optimize>true</Optimize>
    <DefineConstants>TRACE</DefineConstants>
    <AllowUnsafeBlocks>true</AllowUnsafeBlocks>
    <PlatformTarget>AnyCPU</PlatformTarget>
  </PropertyGroup>
  <PropertyGroup>
    <StartupObject>QuantConnect.ToolBox.Program</StartupObject>
  </PropertyGroup>
  <PropertyGroup>
    <PackageLicenseFile>LICENSE</PackageLicenseFile>
  </PropertyGroup>
  <ItemGroup>
    <Compile Include="..\Common\Properties\SharedAssemblyInfo.cs" Link="Properties\SharedAssemblyInfo.cs" />
  </ItemGroup>
  <ItemGroup>
    <PackageReference Include="QuantConnect.pythonnet" Version="2.0.14" />
    <PackageReference Include="CoinAPI.WebSocket.V1" Version="1.6.7" />
    <PackageReference Include="Common.Logging" Version="3.4.1" />
    <PackageReference Include="Common.Logging.Core" Version="3.4.1" />
    <PackageReference Include="IQFeed.CSharpApiClient" Version="2.5.1" />
    <PackageReference Include="LaunchDarkly.EventSource" Version="3.3.2" />
    <PackageReference Include="McMaster.Extensions.CommandLineUtils" Version="2.6.0" />
<<<<<<< HEAD
    <PackageReference Include="Microsoft.CodeAnalysis.NetAnalyzers" Version="5.0.3">
      <PrivateAssets>all</PrivateAssets>
      <IncludeAssets>runtime; build; native; contentfiles; analyzers; buildtransitive</IncludeAssets>
    </PackageReference>
    <PackageReference Include="Newtonsoft.Json" Version="13.0.1" />
=======
    <PackageReference Include="Newtonsoft.Json" Version="12.0.3" />
>>>>>>> 0bc08795
    <PackageReference Include="NodaTime" Version="3.0.5" />
  </ItemGroup>
  <ItemGroup>
    <None Include="..\LICENSE">
      <Pack>True</Pack>
      <PackagePath></PackagePath>
    </None>
    <None Include="AlgoSeekFuturesConverter\AlgoSeek.US.Futures.PriceMultipliers.1.1.csv">
      <CopyToOutputDirectory>PreserveNewest</CopyToOutputDirectory>
    </None>
    <None Include="IQFeed\IQFeed-symbol-map.json">
      <CopyToOutputDirectory>PreserveNewest</CopyToOutputDirectory>
    </None>
    <Content Include="CoarseUniverseGenerator\blacklisted-tickers.txt">
      <CopyToOutputDirectory>PreserveNewest</CopyToOutputDirectory>
    </Content>
    <Content Include="Visualizer\QuantConnect.Visualizer.py">
      <CopyToOutputDirectory>PreserveNewest</CopyToOutputDirectory>
    </Content>
    <Content Include="Visualizer\__init__.py">
      <CopyToOutputDirectory>PreserveNewest</CopyToOutputDirectory>
    </Content>
  </ItemGroup>
  <ItemGroup>
    <None Include="instruments_oanda.txt">
      <CopyToOutputDirectory>PreserveNewest</CopyToOutputDirectory>
    </None>
  </ItemGroup>
  <ItemGroup>
    <ProjectReference Include="..\Brokerages\QuantConnect.Brokerages.csproj" />
    <ProjectReference Include="..\Common\QuantConnect.csproj" />
    <ProjectReference Include="..\Compression\QuantConnect.Compression.csproj" />
    <ProjectReference Include="..\Configuration\QuantConnect.Configuration.csproj" />
    <ProjectReference Include="..\Engine\QuantConnect.Lean.Engine.csproj" />
    <ProjectReference Include="..\Logging\QuantConnect.Logging.csproj" />
  </ItemGroup>
  <ItemGroup>
    <None Include="instruments_dukascopy.txt">
      <CopyToOutputDirectory>PreserveNewest</CopyToOutputDirectory>
    </None>
  </ItemGroup>
  <ItemGroup>
    <None Include="instruments_fxcm.txt">
      <CopyToOutputDirectory>PreserveNewest</CopyToOutputDirectory>
    </None>
  </ItemGroup>
</Project><|MERGE_RESOLUTION|>--- conflicted
+++ resolved
@@ -5,15 +5,11 @@
     <OutputType>Exe</OutputType>
     <RootNamespace>QuantConnect.ToolBox</RootNamespace>
     <AssemblyName>QuantConnect.ToolBox</AssemblyName>
-<<<<<<< HEAD
-    <TargetFramework>net5.0</TargetFramework>
     <Platforms>x64</Platforms>
     <RuntimeIdentifiers>win10-x64</RuntimeIdentifiers>
     <ErrorOnDuplicatePublishOutputFiles>false</ErrorOnDuplicatePublishOutputFiles>    
     <LangVersion>9</LangVersion>
-=======
     <TargetFramework>net6.0</TargetFramework>
->>>>>>> 0bc08795
     <AnalysisMode>AllEnabledByDefault</AnalysisMode>
     <GenerateAssemblyInfo>false</GenerateAssemblyInfo>
     <OutputPath>bin\$(Configuration)\</OutputPath>
@@ -55,15 +51,7 @@
     <PackageReference Include="IQFeed.CSharpApiClient" Version="2.5.1" />
     <PackageReference Include="LaunchDarkly.EventSource" Version="3.3.2" />
     <PackageReference Include="McMaster.Extensions.CommandLineUtils" Version="2.6.0" />
-<<<<<<< HEAD
-    <PackageReference Include="Microsoft.CodeAnalysis.NetAnalyzers" Version="5.0.3">
-      <PrivateAssets>all</PrivateAssets>
-      <IncludeAssets>runtime; build; native; contentfiles; analyzers; buildtransitive</IncludeAssets>
-    </PackageReference>
     <PackageReference Include="Newtonsoft.Json" Version="13.0.1" />
-=======
-    <PackageReference Include="Newtonsoft.Json" Version="12.0.3" />
->>>>>>> 0bc08795
     <PackageReference Include="NodaTime" Version="3.0.5" />
   </ItemGroup>
   <ItemGroup>
