/*
 * QUANTCONNECT.COM - Democratizing Finance, Empowering Individuals.
 * Lean Algorithmic Trading Engine v2.0. Copyright 2014 QuantConnect Corporation.
 *
 * Licensed under the Apache License, Version 2.0 (the "License");
 * you may not use this file except in compliance with the License.
 * You may obtain a copy of the License at http://www.apache.org/licenses/LICENSE-2.0
 *
 * Unless required by applicable law or agreed to in writing, software
 * distributed under the License is distributed on an "AS IS" BASIS,
 * WITHOUT WARRANTIES OR CONDITIONS OF ANY KIND, either express or implied.
 * See the License for the specific language governing permissions and
 * limitations under the License.
*/

using System;
using System.Collections.Generic;
using System.Diagnostics;
using System.IO;
using System.IO.Compression;
using System.Linq;
using System.Text;
using System.Threading;
using System.Threading.Tasks;
using QuantConnect.Data.Market;
using QuantConnect.Logging;
using QuantConnect.Util;
using Ionic.BZip2;

namespace QuantConnect.ToolBox.AlgoSeekOptionsConverter
{
    using Processors = Dictionary<Symbol, List<AlgoSeekOptionsProcessor>>;
    /// <summary>
    /// Process a directory of algoseek option files into separate resolutions.
    /// </summary>
    public class AlgoSeekOptionsConverter
    {
        private string _source;
        private string _remote;
        private string _remoteMask;
        private string _destination;
        private Resolution _resolution;
        private DateTime _referenceDate;

        private readonly ParallelOptions parallelOptionsProcessing = new ParallelOptions {MaxDegreeOfParallelism = Environment.ProcessorCount};
        private readonly ParallelOptions parallelOptionsZipping = new ParallelOptions { MaxDegreeOfParallelism = Environment.ProcessorCount * 5 };

        /// <summary>
        /// Create a new instance of the AlgoSeekOptions Converter. Parse a single input directory into an output.
        /// </summary>
        /// <param name="resolution">Convert this resolution</param>
        /// <param name="referenceDate">Datetime to be added to the milliseconds since midnight. Algoseek data is stored in channel files (XX.bz2) and in a source directory</param>
        /// <param name="source">Remote directory of the .bz algoseek files</param>
        /// <param name="source">Source directory of the .csv algoseek files</param>
        /// <param name="destination">Data directory of LEAN</param>
        public AlgoSeekOptionsConverter(Resolution resolution, DateTime referenceDate, string remote, string remoteMask, string source, string destination)
        {
            _remote = remote;
            _remoteMask = remoteMask;
            _source = source;
            _referenceDate = referenceDate;
            _destination = destination;
            _resolution = resolution;
        }

        /// <summary>
        /// Give the reference date and source directory, convert the algoseek options data into n-resolutions LEAN format.
        /// </summary>
        /// <param name="symbolFilter">HashSet of symbols as string to process. *Only used for testing*</param>
        public void Convert(HashSet<string> symbolFilter = null)
        {
            //Get the list of all the files, then for each file open a separate streamer.
            var compressedRawDatafiles = Directory.EnumerateFiles(_remote, _remoteMask).Select(f => new FileInfo(f)).ToList();
            var rawDatafiles = new List<FileInfo>();

            Log.Trace("AlgoSeekOptionsConverter.Convert(): Loading {0} AlgoSeekOptionsReader for {1} ", compressedRawDatafiles.Count, _referenceDate);

            //Initialize parameters
            var totalLinesProcessed = 0L;
            var totalFiles = compressedRawDatafiles.Count;
            var totalFilesProcessed = 0;
            var start = DateTime.MinValue;

            foreach (var compressedRawDatafile in compressedRawDatafiles)
            {
                var counter = 1;
                var timer = DateTime.UtcNow;
                var rawDataFile = new FileInfo(Path.Combine(_source, compressedRawDatafile.Name.Replace(".bz2", "")));
                var decompressSuccessful = false;
                do
                {
                    var attempt = counter == 1 ? string.Empty : $" attempt {counter} of 3";
                    Log.Trace($"AlgoSeekOptionsConverter.Convert(): Extracting {compressedRawDatafile.Name}{attempt}.");
                    decompressSuccessful = DecompressOpraFile(compressedRawDatafile, rawDataFile);
                    counter++;
                } while (!decompressSuccessful && counter <= 3);

                if (!decompressSuccessful)
                {
                    Log.Error($"Error decompressing {compressedRawDatafile}. Process Stop.");
                    throw new NotImplementedException();
                }

                Log.Trace($"AlgoSeekOptionsConverter.Convert(): Extraction successful in {DateTime.UtcNow - timer:g}.");
                rawDatafiles.Add(rawDataFile);
            }

            //Process each file massively in parallel.
            Parallel.ForEach(rawDatafiles, parallelOptionsProcessing, rawDataFile =>
            {
                Log.Trace("Source File :" + rawDataFile.Name);

                // setting up local processors and the flush event
                var processors = new Processors();
                var waitForFlush = new ManualResetEvent(true);

                // symbol filters
                // var symbolFilterNames = new string[] { "AAPL", "TWX", "NWSA", "FOXA", "AIG", "EGLE", "EGEC" };
                // var symbolFilter = symbolFilterNames.SelectMany(name => new[] { name, name + "1", name + ".1" }).ToHashSet();
                // var reader = new AlgoSeekOptionsReader(csvFile, _referenceDate, symbolFilter);

                using (var reader = new AlgoSeekOptionsReader(rawDataFile.FullName, _referenceDate, symbolFilter))
                {
                    if (start == DateTime.MinValue)
                    {
                        start = DateTime.Now;
                    }
                    var flushStep = TimeSpan.FromMinutes(10);
                    if (reader.Current != null) // reader contains the data
                    {
                        var previousFlush = reader.Current.Time.RoundDown(flushStep);
                        do
                        {
                            var tick = reader.Current as Tick;
                            //If the next minute has clocked over; flush the consolidators; serialize and store data to disk.
                            if (tick.Time.RoundDown(flushStep) > previousFlush)
                            {
                                previousFlush = WriteToDisk(processors, waitForFlush, tick.Time, flushStep);
                                processors = new Processors();
                            }
                            //Add or create the consolidator-flush mechanism for symbol:
                            List<AlgoSeekOptionsProcessor> symbolProcessors;
                            if (!processors.TryGetValue(tick.Symbol, out symbolProcessors))
                            {
                                symbolProcessors = new List<AlgoSeekOptionsProcessor>(3)
                                {
                                    new AlgoSeekOptionsProcessor(tick.Symbol, _referenceDate, TickType.Trade, _resolution, _destination),
                                    new AlgoSeekOptionsProcessor(tick.Symbol, _referenceDate, TickType.Quote, _resolution, _destination),
                                    new AlgoSeekOptionsProcessor(tick.Symbol, _referenceDate, TickType.OpenInterest, _resolution, _destination)
                                };
                                processors[tick.Symbol] = symbolProcessors;
                            }
                            // Pass current tick into processor: enum 0 = trade; 1 = quote, , 2 = oi
                            symbolProcessors[(int)tick.TickType].Process(tick);
                            if (Interlocked.Increment(ref totalLinesProcessed) % 1000000m == 0)
                            {
                                Log.Trace(
                                    "AlgoSeekOptionsConverter.Convert(): Processed {0,3}M ticks( {1}k / sec); Memory in use: {2} MB; Total progress: {3}%",
                                    Math.Round(totalLinesProcessed / 1000000m, 2),
                                    Math.Round(totalLinesProcessed / 1000L / (DateTime.Now - start).TotalSeconds),
                                    Process.GetCurrentProcess().WorkingSet64 / (1024 * 1024),
                                    100 * totalFilesProcessed / totalFiles);
                            }
                        } while (reader.MoveNext());
                        Log.Trace("AlgoSeekOptionsConverter.Convert(): Performing final flush to disk... ");
                        Flush(processors, DateTime.MaxValue, true);
                        WriteToDisk(processors, waitForFlush, DateTime.MaxValue, flushStep, true);
                    }
                    Log.Trace("AlgoSeekOptionsConverter.Convert(): Cleaning up extracted options file {0}", rawDataFile.FullName);
                }
                rawDataFile.Delete();
                processors = null;
                Log.Trace("AlgoSeekOptionsConverter.Convert(): Finished processing file: " + rawDataFile);
                Interlocked.Increment(ref totalFilesProcessed);
            });
        }

        /// <summary>
        /// Write the processor queues to disk
        /// </summary>
        /// <param name="peekTickTime">Time of the next tick in the stream</param>
        /// <param name="step">Period between flushes to disk</param>
        /// <param name="final">Final push to disk</param>
        /// <returns></returns>
        private DateTime WriteToDisk(Processors processors, ManualResetEvent waitForFlush, DateTime peekTickTime, TimeSpan step, bool final = false)
        {
            waitForFlush.WaitOne();
            waitForFlush.Reset();
            Flush(processors, peekTickTime, final);

            Task.Run(() =>
            {
                try
                {
                    foreach (var type in Enum.GetValues(typeof(TickType)))
                    {
                        var tickType = type;
                        var groups = processors.Values.Select(x => x[(int)tickType]).Where(x => x.Queue.Count > 0).GroupBy(process => process.Symbol.Underlying.Value);

                        Parallel.ForEach(groups, group =>
                        {
                            string zip = string.Empty;

                            try
                            {
                                var symbol = group.Key;
                                zip = group.First().ZipPath.Replace(".zip", string.Empty);

                                foreach (var processor in group)
                                {
                                    var tempFileName = Path.Combine(zip, processor.EntryPath);

                                    Directory.CreateDirectory(zip);
                                    File.AppendAllText(tempFileName, FileBuilder(processor));
                                }
                            }
                            catch (Exception err)
                            {
                                Log.Error("AlgoSeekOptionsConverter.WriteToDisk() returned error: " + err.Message + " zip name: " + zip);
                            }
                        });
                    }
                }
                catch (Exception err)
                {
                    Log.Error("AlgoSeekOptionsConverter.WriteToDisk() returned error: " + err.Message);
                }
                waitForFlush.Set();
            });

            //Pause while writing the final flush.
            if (final) waitForFlush.WaitOne();

            return peekTickTime.RoundDown(step);
        }


        /// <summary>
        /// Output a list of basedata objects into a string csv line.
        /// </summary>
        /// <param name="processor"></param>
        /// <returns></returns>
        private string FileBuilder(AlgoSeekOptionsProcessor processor)
        {
            var sb = new StringBuilder();
            foreach (var data in processor.Queue)
            {
                sb.AppendLine(LeanData.GenerateLine(data, SecurityType.Option, processor.Resolution));
            }
            return sb.ToString();
        }

        private void Flush(Processors processors, DateTime time, bool final)
        {
            foreach (var symbol in processors.Keys)
            {
                processors[symbol].ForEach(x => x.FlushBuffer(time, final));
            }
        }

        /// <summary>
        /// Compress the queue buffers directly to a zip file. Lightening fast as streaming ram-> compressed zip.
        /// </summary>
        public void Package(DateTime date)
        {
            Log.Trace("AlgoSeekOptionsConverter.Package(): Zipping all files ...");

            var destination = Path.Combine(_destination, "option");
            var dateMask = date.ToStringInvariant(DateFormat.EightCharacter);

            var files =
                Directory.EnumerateFiles(destination, dateMask + "*.csv", SearchOption.AllDirectories)
                .GroupBy(x => Directory.GetParent(x).FullName);

            //Zip each file massively in parallel.
            Parallel.ForEach(files, file =>
            {
                try
                {
                    var outputFileName = file.Key + ".zip";
                    // Create and open a new ZIP file
                    var filesToCompress = Directory.GetFiles(file.Key, "*.csv", SearchOption.AllDirectories);
                    using (var zip = ZipFile.Open(outputFileName, ZipArchiveMode.Create))
                    {
                        Log.Trace("AlgoSeekOptionsConverter.Package(): Zipping " + outputFileName);

                        foreach (var fileToCompress in filesToCompress)
                        {
                            // Add the entry for each file
                            zip.CreateEntryFromFile(fileToCompress, Path.GetFileName(fileToCompress), CompressionLevel.Optimal);
                        }
                    }

                    try
                    {
                        Directory.Delete(file.Key, true);
                    }
                    catch (Exception err)
                    {
                        Log.Error("AlgoSeekOptionsConverter.Package(): Directory.Delete returned error: " + err.Message);
                    }
                }
                catch (Exception err)
                {
                    Log.Error("File: {0} Err: {1} Source {2} Stack {3}", file, err.Message, err.Source, err.StackTrace);
                }
            });
        }

        /// <summary>
        /// Cleans zip archives and source data folders before run
        /// </summary>
        public void Clean(DateTime date)
        {
            Log.Trace("AlgoSeekOptionsConverter.Clean(): cleaning all zip and csv files for {0} before start...", date.ToShortDateString());

            var extensions = new HashSet<string> { ".zip", ".csv" };
            var destination = Path.Combine(_destination, "option");
            Directory.CreateDirectory(destination);
            var dateMask = date.ToStringInvariant(DateFormat.EightCharacter);

            var files =
                Directory.EnumerateFiles(destination, dateMask + "_" + "*.*", SearchOption.AllDirectories)
                .Where(x => extensions.Contains(Path.GetExtension(x)))
                .ToList();

            Log.Trace("AlgoSeekOptionsConverter.Clean(): found {0} files..", files.Count);

            //Clean each file massively in parallel.
            Parallel.ForEach(files, parallelOptionsZipping, file =>
            {
                try
                {
                    File.Delete(file);
                }
                catch (Exception err)
                {
                    Log.Error("AlgoSeekOptionsConverter.Clean(): File.Delete returned error: " + err.Message);
                }
            });
        }

        /// <summary>
        /// Decompress huge AlgoSeek's opra bz2 files and returns the outcome status.
        /// </summary>
        /// <param name="compressedRawDatafile">Fileinfo of the compressed orpa file.</param>
        /// <param name="rawDatafile">Fileinfo of the uncompressed output file.</param>
        /// <returns>Boolean indicating if this the process was successful.</returns>
        /// <remarks>Public static members of the SharpZipLib.BZip2 type are safe for multithreaded operations.
        ///          Source: https://documentation.help/SharpZip/ICSharpCode.SharpZipLib.BZip2.BZip2.html
        /// </remarks>>
        private static bool DecompressOpraFile(FileInfo compressedRawDatafile, FileInfo rawDatafile)
        {
            var outcome = false;
            using (FileStream fileToDecompressAsStream = compressedRawDatafile.OpenRead())
            using (var bz2InputStream = new BZip2InputStream(fileToDecompressAsStream))
            using (FileStream decompressedStream = File.Create(rawDatafile.FullName))
            {
                try
                {
<<<<<<< HEAD
                    bz2InputStream.CopyTo(decompressedStream);
=======
                    BZip2.Decompress(fileToDecompressAsStream, decompressedStream, false);
>>>>>>> d77a5572
                    outcome = true;
                }
                catch (Exception ex)
                {
                    Log.Error($"AlgoSeekOptionsConverter.DecompressOpraFile({compressedRawDatafile.Name}, {rawDatafile.Name}): SharpzipLib.BZip2.Decompress returned error: " + ex);
                }
            }
            return outcome;
        }
    }
}<|MERGE_RESOLUTION|>--- conflicted
+++ resolved
@@ -22,10 +22,10 @@
 using System.Text;
 using System.Threading;
 using System.Threading.Tasks;
+using ICSharpCode.SharpZipLib.BZip2;
 using QuantConnect.Data.Market;
 using QuantConnect.Logging;
 using QuantConnect.Util;
-using Ionic.BZip2;
 
 namespace QuantConnect.ToolBox.AlgoSeekOptionsConverter
 {
@@ -353,16 +353,11 @@
         {
             var outcome = false;
             using (FileStream fileToDecompressAsStream = compressedRawDatafile.OpenRead())
-            using (var bz2InputStream = new BZip2InputStream(fileToDecompressAsStream))
             using (FileStream decompressedStream = File.Create(rawDatafile.FullName))
             {
                 try
                 {
-<<<<<<< HEAD
-                    bz2InputStream.CopyTo(decompressedStream);
-=======
                     BZip2.Decompress(fileToDecompressAsStream, decompressedStream, false);
->>>>>>> d77a5572
                     outcome = true;
                 }
                 catch (Exception ex)
