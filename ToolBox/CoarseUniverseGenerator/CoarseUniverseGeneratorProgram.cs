/*
 * QUANTCONNECT.COM - Democratizing Finance, Empowering Individuals.
 * Lean Algorithmic Trading Engine v2.0. Copyright 2014 QuantConnect Corporation.
 *
 * Licensed under the Apache License, Version 2.0 (the "License");
 * you may not use this file except in compliance with the License.
 * You may obtain a copy of the License at http://www.apache.org/licenses/LICENSE-2.0
 *
 * Unless required by applicable law or agreed to in writing, software
 * distributed under the License is distributed on an "AS IS" BASIS,
 * WITHOUT WARRANTIES OR CONDITIONS OF ANY KIND, either express or implied.
 * See the License for the specific language governing permissions and
 * limitations under the License.
*/

using QuantConnect.Configuration;
using QuantConnect.Data.Auxiliary;
using QuantConnect.Data.Market;
using QuantConnect.Interfaces;
using QuantConnect.Util;
using System;
using System.Collections.Concurrent;
using System.Collections.Generic;
using System.Globalization;
using System.IO;
using System.Linq;
using System.Threading;
using System.Threading.Tasks;
using DateTime = System.DateTime;
using Log = QuantConnect.Logging.Log;

namespace QuantConnect.ToolBox.CoarseUniverseGenerator
{
    /// <summary>
    /// Coarse
    /// </summary>
    public class CoarseUniverseGeneratorProgram
    {
        private readonly DirectoryInfo _dailyDataFolder;
        private readonly DirectoryInfo _destinationFolder;
        private readonly IMapFileProvider _mapFileProvider;
        private readonly IFactorFileProvider _factorFileProvider;
        private readonly string _market;
        private readonly FileInfo _blackListedTickersFile;

        /// <summary>
        /// Runs the Coarse universe generator with default values.
        /// </summary>
        /// <returns></returns>
        public static bool CoarseUniverseGenerator()
        {
            var dailyDataFolder = new DirectoryInfo(Path.Combine(Globals.DataFolder, SecurityType.Equity.SecurityTypeToLower(), Market.USA, Resolution.Daily.ResolutionToLower()));
            var destinationFolder = new DirectoryInfo(Path.Combine(Globals.DataFolder, SecurityType.Equity.SecurityTypeToLower(), Market.USA, "fundamental", "coarse"));
            var blackListedTickersFile = new FileInfo("blacklisted-tickers.txt");
            var reservedWordPrefix = Config.Get("reserved-words-prefix", "quantconnect-");
            var mapFileProvider = new LocalDiskMapFileProvider();
            var factorFileProvider = new LocalDiskFactorFileProvider(mapFileProvider);
            var generator = new CoarseUniverseGeneratorProgram(dailyDataFolder, destinationFolder, Market.USA, blackListedTickersFile, reservedWordPrefix, mapFileProvider, factorFileProvider);
            return generator.Run();
        }

        /// <summary>
        /// Initializes a new instance of the <see cref="CoarseUniverseGeneratorProgram"/> class.
        /// </summary>
        /// <param name="dailyDataFolder">The daily data folder.</param>
        /// <param name="destinationFolder">The destination folder.</param>
        /// <param name="market">The market.</param>
        /// <param name="blackListedTickersFile">The black listed tickers file.</param>
        /// <param name="reservedWordsPrefix">The reserved words prefix.</param>
        /// <param name="mapFileProvider">The map file provider.</param>
        /// <param name="factorFileProvider">The factor file provider.</param>
        /// <param name="debugEnabled">if set to <c>true</c> [debug enabled].</param>
        public CoarseUniverseGeneratorProgram(DirectoryInfo dailyDataFolder, DirectoryInfo destinationFolder, string market, FileInfo blackListedTickersFile, string reservedWordsPrefix,
            IMapFileProvider mapFileProvider, IFactorFileProvider factorFileProvider, bool debugEnabled = false)
        {
            _blackListedTickersFile = blackListedTickersFile;
            _market = market;
            _factorFileProvider = factorFileProvider;
            _mapFileProvider = mapFileProvider;
            _destinationFolder = destinationFolder;
            _dailyDataFolder = dailyDataFolder;
            Log.DebuggingEnabled = debugEnabled;
        }

        /// <summary>
        /// Runs this instance.
        /// </summary>
        /// <returns></returns>
        public bool Run()
        {
            var startTime = DateTime.UtcNow;
            var success = true;
            Log.Trace($"CoarseUniverseGeneratorProgram.ProcessDailyFolder(): Processing: {_dailyDataFolder.FullName}");

            var symbolsProcessed = 0;
            var filesRead = 0;
            var dailyFilesNotFound = 0;
            var coarseFilesGenerated = 0;

            var mapFileResolver = _mapFileProvider.Get(_market);

            var blackListedTickers = new HashSet<string>();
            if (_blackListedTickersFile.Exists)
            {
                blackListedTickers = File.ReadAllLines(_blackListedTickersFile.FullName).ToHashSet();
            }

            var marketFolder = _dailyDataFolder.Parent;
            var fineFundamentalFolder = new DirectoryInfo(Path.Combine(marketFolder.FullName, "fundamental", "fine"));
            if (!fineFundamentalFolder.Exists)
            {
                Log.Error($"CoarseUniverseGenerator.Run(): FAIL, Fine Fundamental folder not found at {fineFundamentalFolder}! ");
                return false;
            }

            var securityIdentifierContexts = PopulateSidContex(mapFileResolver, blackListedTickers);
            var dailyPricesByTicker = new ConcurrentDictionary<string, List<TradeBar>>();
            var outputCoarseContent = new ConcurrentDictionary<DateTime, List<string>>();

            var parallelOptions = new ParallelOptions { MaxDegreeOfParallelism = Environment.ProcessorCount / 2 };

            try
            {
                Parallel.ForEach(securityIdentifierContexts, parallelOptions, sidContext =>
                {
                    var symbol = new Symbol(sidContext.SID, sidContext.LastTicker);
                    var symbolCount = Interlocked.Increment(ref symbolsProcessed);
                    Log.Debug($"CoarseUniverseGeneratorProgram.Run(): Processing {symbol}");
                    var factorFile = _factorFileProvider.Get(symbol);

                    // Populate dailyPricesByTicker with all daily data by ticker for all tickers of this security.
                    foreach (var ticker in sidContext.Tickers)
                    {
                        var dailyFile = new FileInfo(Path.Combine(_dailyDataFolder.FullName, $"{ticker}.zip"));
                        if (!dailyFile.Exists)
                        {
                            Log.Error($"CoarseUniverseGeneratorProgram.Run(): {dailyFile} not found!");
                            Interlocked.Increment(ref dailyFilesNotFound);
                            continue;
                        }

                        if (!dailyPricesByTicker.ContainsKey(ticker))
                        {
                            dailyPricesByTicker.AddOrUpdate(ticker, ParseDailyFile(dailyFile));
                            Interlocked.Increment(ref filesRead);
                        }
                    }

                    // Look for daily data for each ticker of the actual security
                    for (int mapFileRowIndex = sidContext.MapFileRows.Length - 1; mapFileRowIndex >= 1; mapFileRowIndex--)
                    {
                        var ticker = sidContext.MapFileRows[mapFileRowIndex].Item2.ToLowerInvariant();
                        var endDate = sidContext.MapFileRows[mapFileRowIndex].Item1;
                        var startDate = sidContext.MapFileRows[mapFileRowIndex - 1].Item1;
                        List<TradeBar> tickerDailyData;
                        if (!dailyPricesByTicker.TryGetValue(ticker, out tickerDailyData))
                        {
                            Log.Error($"CoarseUniverseGeneratorProgram.Run(): Daily data for ticker {ticker.ToUpperInvariant()} not found!");
                            continue;
                        }

                        var tickerFineFundamentalFolder = Path.Combine(fineFundamentalFolder.FullName, ticker);
                        var fineAvailableDates = Enumerable.Empty<DateTime>();
                        if (Directory.Exists(tickerFineFundamentalFolder))
                        {
                            fineAvailableDates = Directory.GetFiles(tickerFineFundamentalFolder, "*.zip")
                                .Select(f => DateTime.ParseExact(Path.GetFileNameWithoutExtension(f), DateFormat.EightCharacter, CultureInfo.InvariantCulture))
                                .ToList();
                        }

                        // Get daily data only for the time the ticker was
                        foreach (var tradeBar in tickerDailyData.Where(tb => tb.Time >= startDate && tb.Time <= endDate))
                        {
                            var coarseRow = GenerateFactorFileRow(ticker, sidContext, factorFile, tradeBar, fineAvailableDates, fineFundamentalFolder);
                            List<string> tempList;

                            outputCoarseContent.AddOrUpdate(tradeBar.Time,
                                new List<string> { coarseRow },
                                (time, list) =>
                            {
                                lock (list)
                                {
                                    list.Add(coarseRow);
                                    return list;
                                }
<<<<<<< HEAD
                            }

                            // sid,symbol,close,volume,dollar volume,has fundamental data,price factor,split factor
                            var coarseFileLine = string.Format(
                                CultureInfo.InvariantCulture,
                                "{0},{1},{2},{3},{4},{5},{6},{7}",
                                sid,
                                ticker,
                                close,
                                volume,
                                Math.Truncate(dollarVolume),
                                hasFundamentalDataForDate,
                                priceFactor,
                                splitFactor);

                            StreamWriter writer;
                            if (!writers.TryGetValue(coarseFile, out writer))
                            {
                                writer = new StreamWriter(new FileStream(coarseFile, FileMode.Create, FileAccess.Write, FileShare.Write));
                                writers[coarseFile] = writer;
                            }
                            writer.WriteLine(coarseFileLine);
=======
                            });
>>>>>>> 10861126
                        }
                    }

                    if (symbolCount % 1000 == 0)
                    {
                        var elapsed = DateTime.UtcNow - startTime;
                        Log.Trace($"CoarseUniverseGeneratorProgram.Run(): Processed {symbolCount} in {elapsed:g} at {symbolCount / elapsed.TotalMinutes:F2} symbols/minute ");
                    }
                });

                _destinationFolder.Create();
                var startWriting = DateTime.UtcNow;
                Parallel.ForEach(outputCoarseContent, coarseByDate =>
                {
                    var filename = $"{coarseByDate.Key.ToString(DateFormat.EightCharacter, CultureInfo.InvariantCulture)}.csv";
                    var filePath = Path.Combine(_destinationFolder.FullName, filename);
                    Log.Debug($"CoarseUniverseGeneratorProgram.Run(): Saving {filename} with {coarseByDate.Value.Count} entries.");
                    File.WriteAllLines(filePath, coarseByDate.Value.OrderBy(cr => cr));
                    var filesCount = Interlocked.Increment(ref coarseFilesGenerated);
                    if (filesCount % 1000 == 0)
                    {
                        var elapsed = DateTime.UtcNow - startWriting;
                        Log.Trace($"CoarseUniverseGeneratorProgram.Run(): Processed {filesCount} in {elapsed:g} at {filesCount / elapsed.TotalSeconds:F2} files/second ");
                    }
                });

                Log.Trace($"\n\nTotal of {coarseFilesGenerated} coarse files generated in {DateTime.UtcNow - startTime:g}:\n" +
                          $"\t => {filesRead} daily data files read.\n");
            }
            catch (Exception e)
            {
                Log.Error(e, $"CoarseUniverseGeneratorProgram.Run(): FAILED!");
                success = false;
            }

            return success;
        }

        /// <summary>
        /// Generates the factor file row.
        /// </summary>
        /// <param name="ticker">The ticker.</param>
        /// <param name="sidContext">The sid context.</param>
        /// <param name="factorFile">The factor file.</param>
        /// <param name="tradeBar">The trade bar.</param>
        /// <param name="fineAvailableDates">The fine available dates.</param>
        /// <param name="fineFundamentalFolder">The fine fundamental folder.</param>
        /// <returns></returns>
        private static string GenerateFactorFileRow(string ticker, SecurityIdentifierContext sidContext, FactorFile factorFile, TradeBar tradeBar, IEnumerable<DateTime> fineAvailableDates, DirectoryInfo fineFundamentalFolder)
        {
            var date = tradeBar.Time;
            var factorFileRow = factorFile?.GetScalingFactors(date);
            var dollarVolume = Math.Truncate(tradeBar.Close * tradeBar.Volume);
            var priceFactor = factorFileRow?.PriceFactor.Normalize() ?? 1m;
            var splitFactor = factorFileRow?.SplitFactor.Normalize() ?? 1m;
            bool hasFundamentalData = CheckFundamentalData(date, sidContext.MapFile, fineAvailableDates, fineFundamentalFolder);

            // sid,symbol,close,volume,dollar volume,has fundamental data,price factor,split factor
            var coarseFileLine = $"{sidContext.SID},{ticker.ToUpperInvariant()},{tradeBar.Close.Normalize()},{tradeBar.Volume.Normalize()},{Math.Truncate(dollarVolume)},{hasFundamentalData},{priceFactor},{splitFactor}";
            return coarseFileLine;
        }

        /// <summary>
        /// Checks if there is fundamental data for
        /// </summary>
        /// <param name="ticker">The ticker.</param>
        /// <param name="date">The date.</param>
        /// <param name="mapFile">The map file.</param>
        /// <param name="fineAvailableDates"></param>
        /// <param name="fineFundamentalFolder">The fine fundamental folder.</param>
        /// <returns></returns>
        private static bool CheckFundamentalData(DateTime date, MapFile mapFile, IEnumerable<DateTime> fineAvailableDates, DirectoryInfo fineFundamentalFolder)
        {
            // Check if security has fine file within a trailing month for a date-ticker set.
            // There are tricky cases where a folder named by a ticker can have data for multiple securities.
            // e.g  GOOG -> GOOGL (GOOG T1AZ164W5VTX) / GOOCV -> GOOG (GOOCV VP83T1ZUHROL) case.
            // The fine data in the 'fundamental/fine/goog' folder will be for 'GOOG T1AZ164W5VTX' up to the 2014-04-02 and for 'GOOCV VP83T1ZUHROL' afterward.
            // Therefore, date before checking if the security has fundamental data for a date, we need to filter the fine files the map's first date.
            var firstDate = mapFile?.FirstDate ?? DateTime.MinValue;
            var hasFundamentalDataForDate = fineAvailableDates.Where(d => d >= firstDate).Any(d => date.AddMonths(-1) <= d && d <= date);

            // The following section handles mergers and acquisitions cases.
            // e.g. YHOO -> AABA (YHOO R735QTJ8XC9X)
            // The dates right after the acquisition, valid fine fundamental data for AABA are still under the former ticker folder.
            // Therefore if no fine fundamental data is found in the 'fundamental/fine/aaba' folder, it searches into the 'yhoo' folder.
            if (mapFile != null && mapFile.Count() > 2 && !hasFundamentalDataForDate)
            {
                var previousTicker = mapFile.LastOrDefault(m => m.Date < date)?.MappedSymbol;
                if (previousTicker != null)
                {
                    var previousTickerFineFundamentalFolder = Path.Combine(fineFundamentalFolder.FullName, previousTicker);
                    if (Directory.Exists(previousTickerFineFundamentalFolder))
                    {
                        var previousTickerFineAvailableDates = Directory.GetFiles(previousTickerFineFundamentalFolder, "*.zip")
                            .Select(f => DateTime.ParseExact(Path.GetFileNameWithoutExtension(f), DateFormat.EightCharacter, CultureInfo.InvariantCulture))
                            .ToList();
                        hasFundamentalDataForDate = previousTickerFineAvailableDates.Where(d => d >= firstDate).Any(d => date.AddMonths(-1) <= d && d <= date);
                    }
                }
            }

            return hasFundamentalDataForDate;
        }

        /// <summary>
        /// Parses the daily file.
        /// </summary>
        /// <param name="dailyFile">The daily file.</param>
        /// <returns></returns>
        private static List<TradeBar> ParseDailyFile(FileInfo dailyFile)
        {
            var scaleFactor = 1 / 10000m;

            var output = new List<TradeBar>();
            using (var fileStream = dailyFile.OpenRead())
            using (var stream = Compression.UnzipStreamToStreamReader(fileStream))
            {
                while (!stream.EndOfStream)
                {
                    var tradeBar = new TradeBar
                    {
                        Time = stream.GetDateTime(),
                        Open = stream.GetDecimal() * scaleFactor,
                        High = stream.GetDecimal() * scaleFactor,
                        Low = stream.GetDecimal() * scaleFactor,
                        Close = stream.GetDecimal() * scaleFactor,
                        Volume = stream.GetDecimal()
                    };
                    output.Add(tradeBar);
                }
            }

            return output;
        }

        /// <summary>
        /// Populates the sid contex.
        /// </summary>
        /// <param name="mapFileResolver">The map file resolver.</param>
        /// <param name="exclusions">The exclusions.</param>
        /// <returns></returns>
        private IEnumerable<SecurityIdentifierContext> PopulateSidContex(MapFileResolver mapFileResolver, HashSet<string> exclusions)
        {
            Log.Trace($"CoarseUniverseGeneratorProgram.PopulateSidContex(): Generating SID context from QuantQuote's map files.");
            foreach (var mapFile in mapFileResolver)
            {
                if (exclusions.Contains(mapFile.Last().MappedSymbol))
                {
                    continue;
                }

                yield return new SecurityIdentifierContext(mapFile, _market);
            }
        }
    }
}<|MERGE_RESOLUTION|>--- conflicted
+++ resolved
@@ -183,32 +183,7 @@
                                     list.Add(coarseRow);
                                     return list;
                                 }
-<<<<<<< HEAD
-                            }
-
-                            // sid,symbol,close,volume,dollar volume,has fundamental data,price factor,split factor
-                            var coarseFileLine = string.Format(
-                                CultureInfo.InvariantCulture,
-                                "{0},{1},{2},{3},{4},{5},{6},{7}",
-                                sid,
-                                ticker,
-                                close,
-                                volume,
-                                Math.Truncate(dollarVolume),
-                                hasFundamentalDataForDate,
-                                priceFactor,
-                                splitFactor);
-
-                            StreamWriter writer;
-                            if (!writers.TryGetValue(coarseFile, out writer))
-                            {
-                                writer = new StreamWriter(new FileStream(coarseFile, FileMode.Create, FileAccess.Write, FileShare.Write));
-                                writers[coarseFile] = writer;
-                            }
-                            writer.WriteLine(coarseFileLine);
-=======
                             });
->>>>>>> 10861126
                         }
                     }
 
