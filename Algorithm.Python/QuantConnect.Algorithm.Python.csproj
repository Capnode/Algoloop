--- conflicted
+++ resolved
@@ -104,13 +104,10 @@
   </ItemGroup>
   <ItemGroup>
     <Content Include="AddRemoveSecurityRegressionAlgorithm.py" />
-<<<<<<< HEAD
+    <Content Include="DataConsolidationAlgorithm.py" />
     <Content Include="HistoryAndWarmupRegressionAlgorithm.py" />
     <Content Include="CustomChartingAlgorithm.py" />
     <Content Include="DelistingEventsAlgorithm.py" />
-=======
-    <Content Include="DataConsolidationAlgorithm.py" />
->>>>>>> 7e2d6c80
     <Content Include="DividendAlgorithm.py" />
     <Content Include="ETFGlobalRotationAlgorithm.py" />
     <Content Include="MACDTrendAlgorithm.py" />
