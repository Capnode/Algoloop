{
 "cells": [
  {
   "cell_type": "markdown",
   "metadata": {},
   "source": [
    "![QuantConnect Logo](https://cdn.quantconnect.com/web/i/qc_notebook_logo_rev0.png)\n",
    "## Welcome to The QuantConnect Research Page\n",
    "#### Refer to this page for documentation https://www.quantconnect.com/docs/research/overview#\n",
    "#### Contribute to this template file https://github.com/QuantConnect/Lean/blob/master/Research/BasicQuantBookTemplate.ipynb"
   ]
  },
  {
   "cell_type": "markdown",
   "metadata": {},
   "source": [
    "## QuantBook Basics\n",
    "\n",
    "### Start QuantBook\n",
    "- Add the references and imports\n",
    "- Create a QuantBook instance"
   ]
  },
  {
   "cell_type": "code",
   "execution_count": null,
   "metadata": {},
   "outputs": [],
   "source": [
    "# Load in our startup script, required to set runtime for PythonNet\n",
    "%run ../start.py     # %run start.py # in Dev Container"
   ]
  },
  {
   "cell_type": "code",
   "execution_count": null,
   "metadata": {},
   "outputs": [],
   "source": [
    "# Create an instance\n",
    "qb = QuantBook()\n",
    "\n",
    "# Select asset data\n",
    "spy = qb.AddEquity(\"SPY\")"
   ]
  },
  {
   "cell_type": "markdown",
   "metadata": {},
   "source": [
    "### Historical Data Requests\n",
    "\n",
    "We can use the QuantConnect API to make Historical Data Requests. The data will be presented as multi-index pandas.DataFrame where the first index is the Symbol.\n",
    "\n",
    "For more information, please follow the [link](https://www.quantconnect.com/docs#Historical-Data-Historical-Data-Requests)."
   ]
  },
  {
   "cell_type": "code",
   "execution_count": null,
   "metadata": {
    "scrolled": true
   },
   "outputs": [],
   "source": [
    "# Gets historical data from the subscribed assets, the last 360 datapoints with daily resolution\n",
    "h1 = qb.History(qb.Securities.Keys, 2360, Resolution.Daily)\n",
    "\n",
    "# Plot closing prices from \"SPY\" \n",
    "h1.loc[\"SPY\"][\"close\"].plot()"
   ]
  },
  {
   "cell_type": "markdown",
   "metadata": {},
   "source": [
    "### Indicators\n",
    "\n",
    "We can easily get the indicator of a given symbol with QuantBook. \n",
    "\n",
    "For all indicators, please checkout QuantConnect Indicators [Reference Table](https://www.quantconnect.com/docs#Indicators-Reference-Table)"
   ]
  },
  {
   "cell_type": "code",
   "execution_count": null,
   "metadata": {},
   "outputs": [],
   "source": [
    "# Example with BB, it is a datapoint indicator\n",
    "# Define the indicator\n",
    "bb = BollingerBands(30, 2)\n",
    "\n",
    "# Gets historical data of indicator\n",
<<<<<<< HEAD
    "bbdf = qb.Indicator(bb, \"SPY\", 2360, Resolution.Daily)\n",
=======
    "bbdf = qb.Indicator(bb, \"SPY\", 360, Resolution.Daily).data_frame\n",
>>>>>>> 554a8252
    "\n",
    "# drop undesired fields\n",
    "bbdf = bbdf.drop('standarddeviation', 1)\n",
    "\n",
    "# Plot\n",
    "bbdf.plot()"
   ]
  },
  {
   "cell_type": "code",
   "execution_count": null,
   "metadata": {},
   "outputs": [],
   "source": []
  }
 ],
 "metadata": {
  "kernelspec": {
   "display_name": "Python 3",
   "language": "python",
   "name": "python3"
  },
  "language_info": {
   "codemirror_mode": {
    "name": "ipython",
    "version": 3
   },
   "file_extension": ".py",
   "mimetype": "text/x-python",
   "name": "python",
   "nbconvert_exporter": "python",
   "pygments_lexer": "ipython3",
   "version": "3.6.8"
  }
 },
 "nbformat": 4,
 "nbformat_minor": 4
}<|MERGE_RESOLUTION|>--- conflicted
+++ resolved
@@ -92,11 +92,7 @@
     "bb = BollingerBands(30, 2)\n",
     "\n",
     "# Gets historical data of indicator\n",
-<<<<<<< HEAD
-    "bbdf = qb.Indicator(bb, \"SPY\", 2360, Resolution.Daily)\n",
-=======
-    "bbdf = qb.Indicator(bb, \"SPY\", 360, Resolution.Daily).data_frame\n",
->>>>>>> 554a8252
+    "bbdf = qb.Indicator(bb, \"SPY\", 2360, Resolution.Daily).data_frame\n",
     "\n",
     "# drop undesired fields\n",
     "bbdf = bbdf.drop('standarddeviation', 1)\n",
