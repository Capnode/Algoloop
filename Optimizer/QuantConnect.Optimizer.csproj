--- conflicted
+++ resolved
@@ -33,15 +33,7 @@
     <PackageLicenseFile>LICENSE</PackageLicenseFile>
   </PropertyGroup>
   <ItemGroup>
-<<<<<<< HEAD
-    <PackageReference Include="Microsoft.CodeAnalysis.NetAnalyzers" Version="5.0.3">
-      <PrivateAssets>all</PrivateAssets>
-      <IncludeAssets>runtime; build; native; contentfiles; analyzers; buildtransitive</IncludeAssets>
-    </PackageReference>
     <PackageReference Include="Newtonsoft.Json" Version="13.0.1" />
-=======
-    <PackageReference Include="Newtonsoft.Json" Version="12.0.3" />
->>>>>>> 0bc08795
   </ItemGroup>
   <ItemGroup>
     <Compile Include="..\Common\Properties\SharedAssemblyInfo.cs" Link="Properties\SharedAssemblyInfo.cs" />
