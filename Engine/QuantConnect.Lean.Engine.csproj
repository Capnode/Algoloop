--- conflicted
+++ resolved
@@ -53,13 +53,8 @@
     <Message Text="ForceLinuxBuild $(ForceLinuxBuild)" Importance="high" />
   </Target>
   <ItemGroup>
-<<<<<<< HEAD
-    <PackageReference Include="QuantConnect.pythonnet" Version="2.0.1" />
+    <PackageReference Include="QuantConnect.pythonnet" Version="2.0.2" />
     <PackageReference Include="DotNetZip" Version="1.15.0" />
-=======
-    <PackageReference Include="QuantConnect.pythonnet" Version="2.0.2" />
-    <PackageReference Include="DotNetZip" Version="1.13.3" />
->>>>>>> 41f9d9da
     <PackageReference Include="fasterflect" Version="3.0.0" />
     <PackageReference Include="FSharp.Core" Version="4.5.2" />
     <PackageReference Include="MathNet.Numerics" Version="4.15.0" />
