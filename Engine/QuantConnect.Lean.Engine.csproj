--- conflicted
+++ resolved
@@ -67,49 +67,6 @@
     <DebugType>pdbonly</DebugType>
     <CodeAnalysisRuleSet>MinimumRecommendedRules.ruleset</CodeAnalysisRuleSet>
   </PropertyGroup>
-<<<<<<< HEAD
-  <Target Name="Print" BeforeTargets="Build">
-    <Message Text="SelectedOptimization $(SelectedOptimization)" Importance="high" />
-  </Target>
-  <ItemGroup>
-    <Reference Include="DotNetZip, Version=1.13.3.0, Culture=neutral, PublicKeyToken=6583c7c814667745, processorArchitecture=MSIL">
-      <HintPath>..\packages\DotNetZip.1.13.3\lib\net40\DotNetZip.dll</HintPath>
-    </Reference>
-    <Reference Include="Fasterflect">
-      <HintPath>..\packages\fasterflect.2.1.3\lib\net40\Fasterflect.dll</HintPath>
-    </Reference>
-    <Reference Include="FSharp.Core, Version=4.5.0.0, Culture=neutral, PublicKeyToken=b03f5f7f11d50a3a, processorArchitecture=MSIL">
-      <HintPath>..\packages\FSharp.Core.4.5.2\lib\net45\FSharp.Core.dll</HintPath>
-    </Reference>
-    <Reference Include="MathNet.Numerics, Version=3.19.0.0, Culture=neutral, processorArchitecture=MSIL">
-      <HintPath>..\packages\MathNet.Numerics.3.19.0\lib\net40\MathNet.Numerics.dll</HintPath>
-    </Reference>
-    <Reference Include="Microsoft.CSharp" />
-    <Reference Include="Newtonsoft.Json, Version=10.0.0.0, Culture=neutral, PublicKeyToken=30ad4fe6b2a6aeed, processorArchitecture=MSIL">
-      <HintPath>..\packages\Newtonsoft.Json.10.0.3\lib\net45\Newtonsoft.Json.dll</HintPath>
-    </Reference>
-    <Reference Include="NodaTime, Version=1.3.0.0, Culture=neutral, PublicKeyToken=4226afe0d9b296d1, processorArchitecture=MSIL">
-      <HintPath>..\packages\NodaTime.1.3.4\lib\net35-Client\NodaTime.dll</HintPath>
-    </Reference>
-    <Reference Include="RestSharp, Version=106.6.10.0, Culture=neutral, PublicKeyToken=598062e77f915f75, processorArchitecture=MSIL">
-      <HintPath>..\packages\RestSharp.106.6.10\lib\net452\RestSharp.dll</HintPath>
-    </Reference>
-    <Reference Include="System" />
-    <Reference Include="System.Collections.Immutable, Version=1.2.5.0, Culture=neutral, PublicKeyToken=b03f5f7f11d50a3a, processorArchitecture=MSIL">
-      <HintPath>..\packages\System.Collections.Immutable.1.7.1\lib\net461\System.Collections.Immutable.dll</HintPath>
-    </Reference>
-    <Reference Include="System.ComponentModel.Composition" />
-    <Reference Include="System.Data" />
-    <Reference Include="System.Drawing" />
-    <Reference Include="System.IO.Compression" />
-    <Reference Include="System.Net.Http" />
-    <Reference Include="System.Numerics" />
-    <Reference Include="System.Runtime.Caching" />
-    <Reference Include="System.Web" />
-    <Reference Include="System.Xml" />
-  </ItemGroup>
-=======
->>>>>>> 6ab40c10
   <PropertyGroup>
     <IsWindows>false</IsWindows>
     <IsWindows Condition="'$(OS)' == 'Windows_NT'">true</IsWindows>
