--- conflicted
+++ resolved
@@ -46,11 +46,7 @@
     <PackageReference Include="fasterflect" Version="3.0.0" />
     <PackageReference Include="FSharp.Core" Version="4.5.2" />
     <PackageReference Include="MathNet.Numerics" Version="4.15.0" />
-<<<<<<< HEAD
-    <PackageReference Include="Newtonsoft.Json" Version="13.0.1" />
-=======
     <PackageReference Include="Newtonsoft.Json" Version="13.0.2" />
->>>>>>> 3a2cae03
     <PackageReference Include="NodaTime" Version="3.0.5" />
     <PackageReference Include="RestSharp" Version="106.12.0" />
   </ItemGroup>
