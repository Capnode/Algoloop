--- conflicted
+++ resolved
@@ -44,10 +44,6 @@
   </Target>
   <ItemGroup>
     <PackageReference Include="QuantConnect.pythonnet" Version="2.0.10" />
-<<<<<<< HEAD
-    <PackageReference Include="DotNetZip" Version="1.15.0" />
-=======
->>>>>>> 3d3733c0
     <PackageReference Include="fasterflect" Version="3.0.0" />
     <PackageReference Include="FSharp.Core" Version="4.5.2" />
     <PackageReference Include="MathNet.Numerics" Version="4.15.0" />
