<Project Sdk="Microsoft.NET.Sdk">
  <PropertyGroup>
    <Configuration Condition=" '$(Configuration)' == '' ">Debug</Configuration>
    <Platform Condition=" '$(Platform)' == '' ">AnyCPU</Platform>
    <RootNamespace>QuantConnect.Brokerages</RootNamespace>
    <AssemblyName>QuantConnect.Brokerages</AssemblyName>
    <TargetFramework>net5.0</TargetFramework>
    <LangVersion>9</LangVersion>
    <AnalysisMode>AllEnabledByDefault</AnalysisMode>
    <DefineConstants>NET45</DefineConstants>
    <GenerateAssemblyInfo>false</GenerateAssemblyInfo>
    <OutputPath>bin\$(Configuration)\</OutputPath>
    <DocumentationFile>bin\$(Configuration)\QuantConnect.Brokerages.xml</DocumentationFile>
    <AppendTargetFrameworkToOutputPath>false</AppendTargetFrameworkToOutputPath>
    <AutoGenerateBindingRedirects>false</AutoGenerateBindingRedirects>
    <Description>QuantConnect LEAN Engine: Brokerages Project - A collection of brokerages for live trading and backtesting</Description>
    <PackageLicenseFile>LICENSE</PackageLicenseFile>
  </PropertyGroup>
  <PropertyGroup Condition=" '$(Configuration)|$(Platform)' == 'Debug|AnyCPU' ">
    <DebugType>full</DebugType>
    <Optimize>$(SelectedOptimization)</Optimize>
    <OutputPath>bin\Debug\</OutputPath>
    <DefineConstants>DEBUG;TRACE;NET45</DefineConstants>
  </PropertyGroup>
  <PropertyGroup Condition=" '$(Configuration)|$(Platform)' == 'Release|AnyCPU' ">
    <DebugType>pdbonly</DebugType>
    <Optimize>true</Optimize>
    <DefineConstants>TRACE;NET45</DefineConstants>
  </PropertyGroup>
  <Target Name="Print" BeforeTargets="Build">
    <Message Text="SelectedOptimization $(SelectedOptimization)" Importance="high" />
  </Target>
  <ItemGroup>
    <PackageReference Include="CsvHelper" Version="19.0.0" />
    <PackageReference Include="Microsoft.CodeAnalysis.NetAnalyzers" Version="5.0.3">
      <PrivateAssets>all</PrivateAssets>
      <IncludeAssets>runtime; build; native; contentfiles; analyzers; buildtransitive</IncludeAssets>
    </PackageReference>
<<<<<<< HEAD
    <PackageReference Include="Newtonsoft.Json" Version="13.0.1" />
    <PackageReference Include="QuantConnect.IBAutomater" Version="2.0.64" />
=======
    <PackageReference Include="Newtonsoft.Json" Version="12.0.3" />
>>>>>>> a8e104f6
    <PackageReference Include="RestSharp" Version="106.12.0" />
  </ItemGroup>
  <ItemGroup>
    <Compile Include="..\Common\Properties\SharedAssemblyInfo.cs" Link="Properties\SharedAssemblyInfo.cs" />
  </ItemGroup>
  <ItemGroup>
    <None Include="..\LICENSE">
      <Pack>True</Pack>
      <PackagePath></PackagePath>
    </None>
  </ItemGroup>
  <ItemGroup>
    <ProjectReference Include="..\Api\QuantConnect.Api.csproj" />
    <ProjectReference Include="..\Common\QuantConnect.csproj" />
    <ProjectReference Include="..\Compression\QuantConnect.Compression.csproj" />
    <ProjectReference Include="..\Configuration\QuantConnect.Configuration.csproj" />
    <ProjectReference Include="..\Logging\QuantConnect.Logging.csproj" />
  </ItemGroup>
</Project><|MERGE_RESOLUTION|>--- conflicted
+++ resolved
@@ -36,12 +36,7 @@
       <PrivateAssets>all</PrivateAssets>
       <IncludeAssets>runtime; build; native; contentfiles; analyzers; buildtransitive</IncludeAssets>
     </PackageReference>
-<<<<<<< HEAD
     <PackageReference Include="Newtonsoft.Json" Version="13.0.1" />
-    <PackageReference Include="QuantConnect.IBAutomater" Version="2.0.64" />
-=======
-    <PackageReference Include="Newtonsoft.Json" Version="12.0.3" />
->>>>>>> a8e104f6
     <PackageReference Include="RestSharp" Version="106.12.0" />
   </ItemGroup>
   <ItemGroup>
