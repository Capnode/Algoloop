﻿/*
 * QUANTCONNECT.COM - Democratizing Finance, Empowering Individuals.
 * Lean Algorithmic Trading Engine v2.0. Copyright 2014 QuantConnect Corporation.
 *
 * Licensed under the Apache License, Version 2.0 (the "License");
 * you may not use this file except in compliance with the License.
 * You may obtain a copy of the License at http://www.apache.org/licenses/LICENSE-2.0
 *
 * Unless required by applicable law or agreed to in writing, software
 * distributed under the License is distributed on an "AS IS" BASIS,
 * WITHOUT WARRANTIES OR CONDITIONS OF ANY KIND, either express or implied.
 * See the License for the specific language governing permissions and
 * limitations under the License.
*/

using System;
using System.Collections.Concurrent;
using System.Collections.Generic;
using System.Linq;
using System.Threading;
using com.fxcm.external.api.transport;
using com.fxcm.external.api.transport.listeners;
using com.fxcm.external.api.util;
using com.fxcm.fix;
using com.fxcm.fix.pretrade;
using com.fxcm.fix.trade;
using com.fxcm.messaging.util;
using NodaTime;
using QuantConnect.Data;
using QuantConnect.Interfaces;
using QuantConnect.Logging;
using QuantConnect.Orders;
using QuantConnect.Securities;

namespace QuantConnect.Brokerages.Fxcm
{
    /// <summary>
    /// FXCM brokerage - implementation of IBrokerage interface
    /// </summary>
    [BrokerageFactory(typeof(FxcmBrokerageFactory))]
    public partial class FxcmBrokerage : Brokerage, IDataQueueHandler, IGenericMessageListener, IStatusMessageListener
    {
        private readonly IOrderProvider _orderProvider;
        private readonly ISecurityProvider _securityProvider;
        private readonly string _server;
        private readonly string _terminal;
        private readonly string _userName;
        private readonly string _password;
        private readonly string _accountId;

        private Thread _orderEventThread;
        private Thread _connectionMonitorThread;

        private readonly object _lockerConnectionMonitor = new object();
        private DateTime _lastReadyMessageTime;
        private volatile bool _connectionLost;

        private CancellationTokenSource _cancellationTokenSource = new CancellationTokenSource();
        private readonly ConcurrentQueue<OrderEvent> _orderEventQueue = new ConcurrentQueue<OrderEvent>();
        private readonly FxcmSymbolMapper _symbolMapper = new FxcmSymbolMapper();

        private readonly IList<BaseData> _lastHistoryChunk = new List<BaseData>();

        private readonly Dictionary<Symbol, DateTimeZone> _symbolExchangeTimeZones = new Dictionary<Symbol, DateTimeZone>();

        /// <summary>
        /// Gets/sets a timeout for history requests (in milliseconds)
        /// </summary>
        public int HistoryResponseTimeout { get; set; }

        /// <summary>
        /// Gets/sets the maximum number of retries for a history request
        /// </summary>
        public int MaximumHistoryRetryAttempts { get; set; }

        /// <summary>
        /// Gets/sets a value to enable only history requests to this brokerage
        /// Set to true in parallel downloaders to avoid loading accounts, orders, positions etc. at connect time
        /// </summary>
        public bool EnableOnlyHistoryRequests { get; set; }

        /// <summary>
        /// Creates a new instance of the <see cref="FxcmBrokerage"/> class
        /// </summary>
        /// <param name="orderProvider">The order provider</param>
        /// <param name="securityProvider">The holdings provider</param>
        /// <param name="server">The url of the server</param>
        /// <param name="terminal">The terminal name</param>
        /// <param name="userName">The user name (login id)</param>
        /// <param name="password">The user password</param>
        /// <param name="accountId">The account id</param>
        public FxcmBrokerage(IOrderProvider orderProvider, ISecurityProvider securityProvider, string server, string terminal, string userName, string password, string accountId)
            : base("FXCM Brokerage")
        {
            _orderProvider = orderProvider;
            _securityProvider = securityProvider;
            _server = server;
            _terminal = terminal;
            _userName = userName;
            _password = password;
            _accountId = accountId;

            HistoryResponseTimeout = 5000;
            MaximumHistoryRetryAttempts = 1;
        }

        #region IBrokerage implementation

        /// <summary>
        /// Returns true if we're currently connected to the broker
        /// </summary>
        public override bool IsConnected
        {
            get
            {
                return _gateway != null && _gateway.isConnected() && !_connectionLost;
            }
        }

        /// <summary>
        /// Connects the client to the broker's remote servers
        /// </summary>
        public override void Connect()
        {
            if (IsConnected) return;

            Log.Trace("FxcmBrokerage.Connect()");

            _cancellationTokenSource = new CancellationTokenSource();

            // create new thread to fire order events in queue
            if (!EnableOnlyHistoryRequests)
            {
                _orderEventThread = new Thread(() =>
                {
                    while (!_cancellationTokenSource.IsCancellationRequested)
                    {
                        try
                        {
                            OrderEvent orderEvent;
                            if (!_orderEventQueue.TryDequeue(out orderEvent))
                            {
                                Thread.Sleep(1);
                                continue;
                            }

                            OnOrderEvent(orderEvent);
                        }
                        catch (Exception exception)
                        {
                            Log.Error(exception);
                        }
                    }
                }) { IsBackground = true };
                _orderEventThread.Start();
                while (!_orderEventThread.IsAlive)
                {
                    Thread.Sleep(1);
                }
            }

            // create the gateway
            _gateway = GatewayFactory.createGateway();

            // register the message listeners with the gateway
            _gateway.registerGenericMessageListener(this);
            _gateway.registerStatusMessageListener(this);

            // create local login properties
            var loginProperties = new FXCMLoginProperties(_userName, _password, _terminal, _server);
            loginProperties.addProperty(IConnectionManager.APP_INFO, "QuantConnect");

            // log in
            try
            {
                _gateway.login(loginProperties);
            }
            catch (Exception err)
            {
                var message =
                    err.Message.Contains("ORA-20101") ? "Incorrect login credentials" :
                    err.Message.Contains("ORA-20003") ? "API connections are not available on Mini accounts. If you have a standard account contact api@fxcm.com to enable API access" :
                    err.Message;

                _cancellationTokenSource.Cancel();

                throw new BrokerageException(message, err.InnerException);
            }

            // create new thread to manage disconnections and reconnections
            if (!EnableOnlyHistoryRequests)
            {
                _connectionMonitorThread = new Thread(() =>
                {
                    _lastReadyMessageTime = DateTime.UtcNow;

                    try
                    {
                        while (!_cancellationTokenSource.IsCancellationRequested)
                        {
                            TimeSpan elapsed;
                            lock (_lockerConnectionMonitor)
                            {
                                elapsed = DateTime.UtcNow - _lastReadyMessageTime;
                            }

                            if (!_connectionLost && elapsed > TimeSpan.FromSeconds(10))
                            {
                                _connectionLost = true;

                                OnMessage(BrokerageMessageEvent.Disconnected("Connection with FXCM server lost. " +
                                                                             "This could be because of internet connectivity issues. "));
                            }
                            else if (_connectionLost && IsWithinTradingHours())
                            {
                                Log.Trace("FxcmBrokerage.ConnectionMonitorThread(): Attempting reconnection...");

                                try
                                {
                                    // log out
                                    try
                                    {
                                        _gateway.logout();
                                    }
                                    catch (Exception)
                                    {
                                        // ignored
                                    }

                                    // remove the message listeners
                                    _gateway.removeGenericMessageListener(this);
                                    _gateway.removeStatusMessageListener(this);

                                    // register the message listeners with the gateway
                                    _gateway.registerGenericMessageListener(this);
                                    _gateway.registerStatusMessageListener(this);

                                    // log in
                                    _gateway.login(loginProperties);

                                    // load instruments, accounts, orders, positions
                                    LoadInstruments();
                                    if (!EnableOnlyHistoryRequests)
                                    {
                                        LoadAccounts();
                                        LoadOpenOrders();
                                        LoadOpenPositions();
                                    }

                                    _connectionLost = false;

                                    OnMessage(BrokerageMessageEvent.Reconnected("Connection with FXCM server restored."));
                                }
                                catch (Exception exception)
                                {
                                    Log.Trace("FxcmBrokerage.ConnectionMonitorThread(): reconnect failed.");
                                    Log.Error(exception);
                                }
                            }

                            Thread.Sleep(5000);
                        }
                    }
                    catch (Exception exception)
                    {
                        Log.Error(exception);
                    }
                }) { IsBackground = true };
                _connectionMonitorThread.Start();
                while (!_connectionMonitorThread.IsAlive)
                {
                    Thread.Sleep(1);
                }
            }

            // load instruments, accounts, orders, positions
            LoadInstruments();
            if (!EnableOnlyHistoryRequests)
            {
                LoadAccounts();
                LoadOpenOrders();
                LoadOpenPositions();
            }
        }

        /// <summary>
        /// Returns true if we are within FXCM trading hours
        /// </summary>
        /// <returns></returns>
        private static bool IsWithinTradingHours()
        {
            var time = DateTime.UtcNow.ConvertFromUtc(TimeZones.EasternStandard);

            // FXCM Trading Hours: http://help.fxcm.com/us/Trading-Basics/New-to-Forex/38757093/What-are-the-Trading-Hours.htm

            return !(time.DayOfWeek == DayOfWeek.Friday && time.TimeOfDay > new TimeSpan(16, 55, 0) ||
                     time.DayOfWeek == DayOfWeek.Saturday ||
                     time.DayOfWeek == DayOfWeek.Sunday && time.TimeOfDay < new TimeSpan(17, 0, 0) ||
                     time.Month == 12 && time.Day == 25 ||
                     time.Month == 1 && time.Day == 1);
        }

        /// <summary>
        /// Disconnects the client from the broker's remote servers
        /// </summary>
        public override void Disconnect()
        {
            Log.Trace("FxcmBrokerage.Disconnect()");

            if (_gateway != null)
            {
                // log out
                try
                {
                    if (_gateway.isConnected())
                        _gateway.logout();
                }
                catch (Exception)
                {
                    // ignored
                }

                // remove the message listeners
                _gateway.removeGenericMessageListener(this);
                _gateway.removeStatusMessageListener(this);
            }

            // request and wait for thread to stop
            if (_cancellationTokenSource != null) _cancellationTokenSource.Cancel();

            if (!EnableOnlyHistoryRequests)
            {
                if (_orderEventThread != null) _orderEventThread.Join();
                if (_connectionMonitorThread != null) _connectionMonitorThread.Join();
            }
        }

        /// <summary>
        /// Gets all open orders on the account.
        /// NOTE: The order objects returned do not have QC order IDs.
        /// </summary>
        /// <returns>The open orders returned from FXCM</returns>
        public override List<Order> GetOpenOrders()
        {
            var orders = _openOrders.Values.ToList()
                .Where(x => OrderIsOpen(x.getFXCMOrdStatus().getCode()))
                .Select(ConvertOrder)
                .ToList();
            return orders;
        }

        /// <summary>
        /// Gets all holdings for the account
        /// </summary>
        /// <returns>The current holdings from the account</returns>
        public override List<Holding> GetAccountHoldings()
        {
            // FXCM maintains multiple positions per symbol, so we aggregate them by symbol.
            // The average price for the aggregated position is the quantity weighted average price.
            var holdings = _openPositions.Values
                .Select(ConvertHolding)
                .Where(x => x.Quantity != 0)
                .GroupBy(x => x.Symbol)
                .Select(group => new Holding
                {
                    Symbol = group.Key,
                    Type = group.First().Type,
<<<<<<< HEAD
                    AveragePrice = group.Sum(x => x.AveragePrice * Math.Abs(x.Quantity)) / group.Sum(x => Math.Abs(x.Quantity)),
                    ConversionRate = group.First().ConversionRate,
=======
                    AveragePrice = group.Sum(x => x.AveragePrice * x.Quantity) / group.Sum(x => x.Quantity),
>>>>>>> 3698038c
                    CurrencySymbol = group.First().CurrencySymbol,
                    Quantity = group.Sum(x => x.Quantity)
                })
                .ToList();

            // Set MarketPrice in each Holding
            var fxcmSymbols = holdings
                .Select(x => _symbolMapper.GetBrokerageSymbol(x.Symbol))
                .ToList();

            if (fxcmSymbols.Count > 0)
            {
                var quotes = GetQuotes(fxcmSymbols).ToDictionary(x => x.getInstrument().getSymbol());
                foreach (var holding in holdings)
                {
                    MarketDataSnapshot quote;
                    if (quotes.TryGetValue(_symbolMapper.GetBrokerageSymbol(holding.Symbol), out quote))
                    {
                        holding.MarketPrice = Convert.ToDecimal((quote.getBidClose() + quote.getAskClose()) / 2);
                    }
                }
            }

            return holdings;
        }

        /// <summary>
        /// Gets the current cash balance for each currency held in the brokerage account
        /// </summary>
        /// <returns>The current cash balance for each currency available for trading</returns>
        public override List<CashAmount> GetCashBalance()
        {
<<<<<<< HEAD
            var cashBook = new List<Cash>();
=======
            Log.Trace("FxcmBrokerage.GetCashBalance()");
            var cashBook = new List<CashAmount>();
>>>>>>> 3698038c

            //Adds the account currency to the cashbook.
            cashBook.Add(new CashAmount(Convert.ToDecimal(_accounts[_accountId].getCashOutstanding()),
                _fxcmAccountCurrency));

            foreach (var trade in _openPositions.Values)
            {
                //settlement price for the trade
                var settlementPrice = Convert.ToDecimal(trade.getSettlPrice());
                //direction of trade
                var direction = trade.getPositionQty().getLongQty() > 0 ? 1 : -1;
                //quantity of the asset
                var quantity = Convert.ToDecimal(trade.getPositionQty().getQty());
                //quantity of base currency
                var baseQuantity = direction * quantity;
                //quantity of quote currency
                var quoteQuantity = -direction * quantity * settlementPrice;
                //base currency
                var baseCurrency = trade.getCurrency();
                //quote currency
                var quoteCurrency = FxcmSymbolMapper.ConvertFxcmSymbolToLeanSymbol(trade.getInstrument().getSymbol());
                quoteCurrency = quoteCurrency.Substring(quoteCurrency.Length - 3);

                var baseCurrencyAmount = cashBook.FirstOrDefault(x => x.Currency == baseCurrency);
                //update the value of the base currency
                if (baseCurrencyAmount != default(CashAmount))
                {
                    cashBook.Remove(baseCurrencyAmount);
                    cashBook.Add(new CashAmount(baseQuantity + baseCurrencyAmount.Amount, baseCurrency));
                }
                else
                {
                    //add the base currency if not present
                    cashBook.Add(new CashAmount(baseQuantity, baseCurrency));
                }

                var quoteCurrencyAmount = cashBook.Find(x => x.Currency == quoteCurrency);
                //update the value of the quote currency
                if (quoteCurrencyAmount != default(CashAmount))
                {
                    cashBook.Remove(quoteCurrencyAmount);
                    cashBook.Add(new CashAmount(quoteQuantity + quoteCurrencyAmount.Amount, quoteCurrency));
                }
                else
                {
                    //add the quote currency if not present
                    cashBook.Add(new CashAmount(quoteQuantity, quoteCurrency));
                }
            }
            return cashBook;
        }

        /// <summary>
        /// Places a new order and assigns a new broker ID to the order
        /// </summary>
        /// <param name="order">The order to be placed</param>
        /// <returns>True if the request for a new order has been placed, false otherwise</returns>
        public override bool PlaceOrder(Order order)
        {
            Log.Trace("FxcmBrokerage.PlaceOrder(): {0}", order);

            if (!IsConnected)
                throw new InvalidOperationException("FxcmBrokerage.PlaceOrder(): Unable to place order while not connected.");

            if (order.Direction != OrderDirection.Buy && order.Direction != OrderDirection.Sell)
                throw new ArgumentException("FxcmBrokerage.PlaceOrder(): Invalid Order Direction");

            var fxcmSymbol = _symbolMapper.GetBrokerageSymbol(order.Symbol);
            var orderSide = order.Direction == OrderDirection.Buy ? SideFactory.BUY : SideFactory.SELL;
            var quantity = (double)order.AbsoluteQuantity;

            OrderSingle orderRequest;
            switch (order.Type)
            {
                case OrderType.Market:
                    orderRequest = MessageGenerator.generateMarketOrder(_accountId, quantity, orderSide, fxcmSymbol, "");
                    break;

                case OrderType.Limit:
                    var limitPrice = (double)((LimitOrder)order).LimitPrice;
                    orderRequest = MessageGenerator.generateOpenOrder(limitPrice, _accountId, quantity, orderSide, fxcmSymbol, "");
                    orderRequest.setOrdType(OrdTypeFactory.LIMIT);
                    orderRequest.setTimeInForce(TimeInForceFactory.GOOD_TILL_CANCEL);
                    break;

                case OrderType.StopMarket:
                    var stopPrice = (double)((StopMarketOrder)order).StopPrice;
                    orderRequest = MessageGenerator.generateOpenOrder(stopPrice, _accountId, quantity, orderSide, fxcmSymbol, "");
                    orderRequest.setOrdType(OrdTypeFactory.STOP);
                    orderRequest.setTimeInForce(TimeInForceFactory.GOOD_TILL_CANCEL);
                    break;

                default:
                    throw new NotSupportedException("FxcmBrokerage.PlaceOrder(): Order type " + order.Type + " is not supported.");
            }

            _isOrderSubmitRejected = false;
            AutoResetEvent autoResetEvent;
            lock (_locker)
            {
                _currentRequest = _gateway.sendMessage(orderRequest);
                _mapRequestsToOrders[_currentRequest] = order;
                autoResetEvent = new AutoResetEvent(false);
                _mapRequestsToAutoResetEvents[_currentRequest] = autoResetEvent;
            }
            if (!autoResetEvent.WaitOne(ResponseTimeout))
                throw new TimeoutException(string.Format("FxcmBrokerage.PlaceOrder(): Operation took longer than {0} seconds.", (decimal)ResponseTimeout / 1000));

            return !_isOrderSubmitRejected;
        }

        /// <summary>
        /// Updates the order with the same id
        /// </summary>
        /// <param name="order">The new order information</param>
        /// <returns>True if the request was made for the order to be updated, false otherwise</returns>
        public override bool UpdateOrder(Order order)
        {
            Log.Trace("FxcmBrokerage.UpdateOrder(): {0}", order);

            if (!IsConnected)
                throw new InvalidOperationException("FxcmBrokerage.UpdateOrder(): Unable to update order while not connected.");

            if (!order.BrokerId.Any())
            {
                // we need the brokerage order id in order to perform an update
                Log.Trace("FxcmBrokerage.UpdateOrder(): Unable to update order without BrokerId.");
                return false;
            }

            var fxcmOrderId = order.BrokerId[0].ToString();

            ExecutionReport fxcmOrder;
            if (!_openOrders.TryGetValue(fxcmOrderId, out fxcmOrder))
                throw new ArgumentException("FxcmBrokerage.UpdateOrder(): FXCM order id not found: " + fxcmOrderId);

            double price;
            switch (order.Type)
            {
                case OrderType.Limit:
                    price = (double)((LimitOrder)order).LimitPrice;
                    break;

                case OrderType.StopMarket:
                    price = (double)((StopMarketOrder)order).StopPrice;
                    break;

                default:
                    throw new NotSupportedException("FxcmBrokerage.UpdateOrder(): Invalid order type.");
            }

            _isOrderUpdateOrCancelRejected = false;
            var orderReplaceRequest = MessageGenerator.generateOrderReplaceRequest("", fxcmOrder.getOrderID(), fxcmOrder.getSide(), fxcmOrder.getOrdType(), price, fxcmOrder.getAccount());
            orderReplaceRequest.setInstrument(fxcmOrder.getInstrument());
            orderReplaceRequest.setOrderQty((double)order.AbsoluteQuantity);

            AutoResetEvent autoResetEvent;
            lock (_locker)
            {
                _currentRequest = _gateway.sendMessage(orderReplaceRequest);
                autoResetEvent = new AutoResetEvent(false);
                _mapRequestsToAutoResetEvents[_currentRequest] = autoResetEvent;
            }
            if (!autoResetEvent.WaitOne(ResponseTimeout))
                throw new TimeoutException(string.Format("FxcmBrokerage.UpdateOrder(): Operation took longer than {0} seconds.", (decimal)ResponseTimeout / 1000));

            return !_isOrderUpdateOrCancelRejected;
        }

        /// <summary>
        /// Cancels the order with the specified ID
        /// </summary>
        /// <param name="order">The order to cancel</param>
        /// <returns>True if the request was made for the order to be canceled, false otherwise</returns>
        public override bool CancelOrder(Order order)
        {
            Log.Trace("FxcmBrokerage.CancelOrder(): {0}", order);

            if (!IsConnected)
                throw new InvalidOperationException("FxcmBrokerage.UpdateOrder(): Unable to cancel order while not connected.");

            if (!order.BrokerId.Any())
            {
                // we need the brokerage order id in order to perform a cancellation
                Log.Trace("FxcmBrokerage.CancelOrder(): Unable to cancel order without BrokerId.");
                return false;
            }

            var fxcmOrderId = order.BrokerId[0].ToString();

            ExecutionReport fxcmOrder;
            if (!_openOrders.TryGetValue(fxcmOrderId, out fxcmOrder))
                throw new ArgumentException("FxcmBrokerage.CancelOrder(): FXCM order id not found: " + fxcmOrderId);

            _isOrderUpdateOrCancelRejected = false;
            var orderCancelRequest = MessageGenerator.generateOrderCancelRequest("", fxcmOrder.getOrderID(), fxcmOrder.getSide(), fxcmOrder.getAccount());
            AutoResetEvent autoResetEvent;
            lock (_locker)
            {
                _currentRequest = _gateway.sendMessage(orderCancelRequest);
                autoResetEvent = new AutoResetEvent(false);
                _mapRequestsToAutoResetEvents[_currentRequest] = autoResetEvent;
            }
            if (!autoResetEvent.WaitOne(ResponseTimeout))
                throw new TimeoutException(string.Format("FxcmBrokerage.CancelOrder(): Operation took longer than {0} seconds.", (decimal)ResponseTimeout / 1000));

            return !_isOrderUpdateOrCancelRejected;
        }

        /// <summary>
        /// Gets the history for the requested security
        /// </summary>
        /// <param name="request">The historical data request</param>
        /// <returns>An enumerable of bars covering the span specified in the request</returns>
        public override IEnumerable<BaseData> GetHistory(HistoryRequest request)
        {
            if (!_symbolMapper.IsKnownLeanSymbol(request.Symbol))
            {
                Log.Trace("FxcmBrokerage.GetHistory(): Invalid symbol: {0}, no history returned", request.Symbol.Value);
                yield break;
            }

            // cache exchange time zone for symbol
            DateTimeZone exchangeTimeZone;
            if (!_symbolExchangeTimeZones.TryGetValue(request.Symbol, out exchangeTimeZone))
            {
                exchangeTimeZone = MarketHoursDatabase.FromDataFolder().GetExchangeHours(Market.FXCM, request.Symbol, request.Symbol.SecurityType).TimeZone;
                _symbolExchangeTimeZones.Add(request.Symbol, exchangeTimeZone);
            }

            var interval = ToFxcmInterval(request.Resolution);

            // download data
            var history = new List<BaseData>();
            var lastEndTime = DateTime.MinValue;

            var end = request.EndTimeUtc;

            var attempt = 1;
            while (end > request.StartTimeUtc)
            {
                Log.Debug(string.Format("FxcmBrokerage.GetHistory(): Requesting {0:O} to {1:O}", end, request.StartTimeUtc));
                _lastHistoryChunk.Clear();

                var mdr = new MarketDataRequest();
                mdr.setSubscriptionRequestType(SubscriptionRequestTypeFactory.SNAPSHOT);
                mdr.setResponseFormat(IFixMsgTypeDefs.__Fields.MSGTYPE_FXCMRESPONSE);
                mdr.setFXCMTimingInterval(interval);
                mdr.setMDEntryTypeSet(MarketDataRequest.MDENTRYTYPESET_ALL);

                mdr.setFXCMStartDate(new UTCDate(ToJavaDateUtc(request.StartTimeUtc)));
                mdr.setFXCMStartTime(new UTCTimeOnly(ToJavaDateUtc(request.StartTimeUtc)));
                mdr.setFXCMEndDate(new UTCDate(ToJavaDateUtc(end)));
                mdr.setFXCMEndTime(new UTCTimeOnly(ToJavaDateUtc(end)));
                mdr.addRelatedSymbol(_fxcmInstruments[_symbolMapper.GetBrokerageSymbol(request.Symbol)]);

                AutoResetEvent autoResetEvent;
                lock (_locker)
                {
                    _currentRequest = _gateway.sendMessage(mdr);
                    autoResetEvent = new AutoResetEvent(false);
                    _mapRequestsToAutoResetEvents[_currentRequest] = autoResetEvent;
                    _pendingHistoryRequests.Add(_currentRequest);
                }

                if (!autoResetEvent.WaitOne(HistoryResponseTimeout))
                {
                    // No response can mean genuine timeout or the history data has ended.

                    // 90% of the time no response because no data; widen the search net to 5m if we don't get a response:
                    if (request.StartTimeUtc.AddSeconds(300) >= end)
                    {
                        break;
                    }

                    // 5% of the time its because the data ends at a specific, repeatible time not close to our desired endtime:
                    if (end == lastEndTime)
                    {
                        Log.Trace("FxcmBrokerage.GetHistory(): Request for {0} ended at {1:O}", request.Symbol.Value, end);
                        break;
                    }

                    // 5% of the time its because of an internet / time of day / api settings / timeout: throw if this is the *second* attempt.
                    if (EnableOnlyHistoryRequests && lastEndTime != DateTime.MinValue)
                    {
                        throw new TimeoutException(string.Format("FxcmBrokerage.GetHistory(): History operation ending in {0:O} took longer than {1} seconds. This may be because there is no data, retrying...", end, (decimal)HistoryResponseTimeout / 1000));
                    }

                    // Assuming Timeout: If we've already retried quite a few times, lets bail.
                    if (++attempt > MaximumHistoryRetryAttempts)
                    {
                        Log.Trace("FxcmBrokerage.GetHistory(): Maximum attempts reached for: " + request.Symbol.Value);
                        break;
                    }

                    // Assuming Timeout: Save end time and if have the same endtime next time, break since its likely there's no data after that time.
                    lastEndTime = end;
                    Log.Trace("FxcmBrokerage.GetHistory(): Attempt " + attempt + " for: " + request.Symbol.Value + " ended at " + lastEndTime.ToString("O"));
                    continue;
                }

                // Add data
                lock (_locker)
                {
                    history.InsertRange(0, _lastHistoryChunk);
                }

                var firstDateUtc = _lastHistoryChunk[0].Time.ConvertToUtc(exchangeTimeZone);
                if (end != firstDateUtc)
                {
                    // new end date = first datapoint date.
                    end = request.Resolution == Resolution.Tick ? firstDateUtc.AddMilliseconds(-1) : firstDateUtc.AddSeconds(-1);

                    if (request.StartTimeUtc.AddSeconds(10) >= end)
                        break;
                }
                else
                {
                    break;
                }
            }

            foreach (var data in history)
            {
                yield return data;
            }
        }

        #endregion

    }
}<|MERGE_RESOLUTION|>--- conflicted
+++ resolved
@@ -342,6 +342,7 @@
         /// <returns>The open orders returned from FXCM</returns>
         public override List<Order> GetOpenOrders()
         {
+            Log.Trace(string.Format("FxcmBrokerage.GetOpenOrders(): Located {0} orders", _openOrders.Count));
             var orders = _openOrders.Values.ToList()
                 .Where(x => OrderIsOpen(x.getFXCMOrdStatus().getCode()))
                 .Select(ConvertOrder)
@@ -355,6 +356,8 @@
         /// <returns>The current holdings from the account</returns>
         public override List<Holding> GetAccountHoldings()
         {
+            Log.Trace("FxcmBrokerage.GetAccountHoldings()");
+
             // FXCM maintains multiple positions per symbol, so we aggregate them by symbol.
             // The average price for the aggregated position is the quantity weighted average price.
             var holdings = _openPositions.Values
@@ -365,12 +368,7 @@
                 {
                     Symbol = group.Key,
                     Type = group.First().Type,
-<<<<<<< HEAD
-                    AveragePrice = group.Sum(x => x.AveragePrice * Math.Abs(x.Quantity)) / group.Sum(x => Math.Abs(x.Quantity)),
-                    ConversionRate = group.First().ConversionRate,
-=======
                     AveragePrice = group.Sum(x => x.AveragePrice * x.Quantity) / group.Sum(x => x.Quantity),
->>>>>>> 3698038c
                     CurrencySymbol = group.First().CurrencySymbol,
                     Quantity = group.Sum(x => x.Quantity)
                 })
@@ -403,12 +401,8 @@
         /// <returns>The current cash balance for each currency available for trading</returns>
         public override List<CashAmount> GetCashBalance()
         {
-<<<<<<< HEAD
-            var cashBook = new List<Cash>();
-=======
             Log.Trace("FxcmBrokerage.GetCashBalance()");
             var cashBook = new List<CashAmount>();
->>>>>>> 3698038c
 
             //Adds the account currency to the cashbook.
             cashBook.Add(new CashAmount(Convert.ToDecimal(_accounts[_accountId].getCashOutstanding()),
